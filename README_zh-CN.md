--- conflicted
+++ resolved
@@ -112,13 +112,8 @@
 
 我们需要大约 60GB 的可用磁盘空间，请检查！
 
-<<<<<<< HEAD
 EasyAnimateV5.1-12B的视频大小可以由不同的GPU Memory生成，包括：
-| GPU memory |384x672x72|384x672x49|576x1008x25|576x1008x49|768x1344x25|768x1344x49|
-=======
-EasyAnimateV5-12B的视频大小可以由不同的GPU Memory生成，包括：
 | GPU memory |384x672x25|384x672x49|576x1008x25|576x1008x49|768x1344x25|768x1344x49|
->>>>>>> 78415be8
 |----------|----------|----------|----------|----------|----------|----------|
 | 16GB | 🧡 | 🧡 | ❌ | ❌ | ❌ | ❌ | 
 | 24GB | 🧡 | 🧡 | 🧡 | 🧡 | 🧡 | ❌ | 
@@ -139,13 +134,8 @@
 
 有一些不支持torch.bfloat16的卡型，如2080ti、V100，需要将app.py、predict文件中的weight_dtype修改为torch.float16才可以运行。
 
-<<<<<<< HEAD
 EasyAnimateV5.1-12B使用不同GPU在25个steps中的生成时间如下：
-| GPU |384x672x72|384x672x49|576x1008x25|576x1008x49|768x1344x25|768x1344x49|
-=======
-EasyAnimateV5-12B使用不同GPU在25个steps中的生成时间如下：
 | GPU |384x672x25|384x672x49|576x1008x25|576x1008x49|768x1344x25|768x1344x49|
->>>>>>> 78415be8
 |----------|----------|----------|----------|----------|----------|----------|
 | A10 24GB |约120秒 (4.8s/it)|约240秒 (9.6s/it)|约320秒 (12.7s/it)| 约750秒 (29.8s/it)| ❌ | ❌ |
 | A100 80GB |约45秒 (1.75s/it)|约90秒 (3.7s/it)|约120秒 (4.7s/it)|约300秒 (11.4s/it)|约265秒 (10.6s/it)| 约710秒 (28.3s/it)|
@@ -154,7 +144,7 @@
   <summary>(Obsolete) EasyAnimateV3:</summary>
 
 EasyAnimateV3的视频大小可以由不同的GPU Memory生成，包括：
-| GPU memory | 384x672x25 | 384x672x144 | 576x1008x72 | 576x1008x144 | 720x1280x72 | 720x1280x144 |
+| GPU memory | 384x672x72 | 384x672x144 | 576x1008x72 | 576x1008x144 | 720x1280x72 | 720x1280x144 |
 |----------|----------|----------|----------|----------|----------|----------|
 | 12GB | ⭕️ | ⭕️ | ⭕️ | ⭕️ | ❌ | ❌ |
 | 16GB | ✅ | ✅ | ⭕️ | ⭕️ | ⭕️ | ❌ |
