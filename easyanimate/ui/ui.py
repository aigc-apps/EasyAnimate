"""Modified from https://github.com/guoyww/AnimateDiff/blob/main/app.py
"""
import base64
import gc
import json
import os
import random
from datetime import datetime
from glob import glob

import cv2
import gradio as gr
import numpy as np
import pkg_resources
import requests
import torch
from diffusers import (AutoencoderKL, DDIMScheduler,
                       DPMSolverMultistepScheduler,
                       EulerAncestralDiscreteScheduler, EulerDiscreteScheduler,
                       FlowMatchEulerDiscreteScheduler, PNDMScheduler)
from diffusers.utils.import_utils import is_xformers_available
from omegaconf import OmegaConf
from PIL import Image
from safetensors import safe_open
from transformers import (BertModel, BertTokenizer, CLIPImageProcessor,
                          CLIPVisionModelWithProjection, Qwen2Tokenizer,
                          Qwen2VLForConditionalGeneration, T5EncoderModel,
                          T5Tokenizer)

from ..data.bucket_sampler import ASPECT_RATIO_512, get_closest_ratio
from ..models import (name_to_autoencoder_magvit,
                                name_to_transformer3d)
from ..pipeline.pipeline_easyanimate import \
    EasyAnimatePipeline
from ..pipeline.pipeline_easyanimate_control import \
    EasyAnimateControlPipeline
from ..pipeline.pipeline_easyanimate_inpaint import \
    EasyAnimateInpaintPipeline
from ..utils.fp8_optimization import convert_weight_dtype_wrapper
from ..utils.lora_utils import merge_lora, unmerge_lora
from ..utils.utils import (
    get_image_to_video_latent, get_video_to_video_latent,
    get_width_and_height_from_image_and_base_resolution, save_videos_grid)

ddpm_scheduler_dict = {
    "Euler": EulerDiscreteScheduler,
    "Euler A": EulerAncestralDiscreteScheduler,
    "DPM++": DPMSolverMultistepScheduler, 
    "PNDM": PNDMScheduler,
    "DDIM": DDIMScheduler,
}
flow_scheduler_dict = {
    "Flow": FlowMatchEulerDiscreteScheduler,
}
all_cheduler_dict = {**ddpm_scheduler_dict, **flow_scheduler_dict}

gradio_version = pkg_resources.get_distribution("gradio").version
gradio_version_is_above_4 = True if int(gradio_version.split('.')[0]) >= 4 else False

css = """
.toolbutton {
    margin-buttom: 0em 0em 0em 0em;
    max-width: 2.5em;
    min-width: 2.5em !important;
    height: 2.5em;
}
"""

class EasyAnimateController:
    def __init__(self, GPU_memory_mode, weight_dtype):
        # config dirs
        self.basedir                    = os.getcwd()
        self.config_dir                 = os.path.join(self.basedir, "config")
        self.diffusion_transformer_dir  = os.path.join(self.basedir, "models", "Diffusion_Transformer")
        self.motion_module_dir          = os.path.join(self.basedir, "models", "Motion_Module")
        self.personalized_model_dir     = os.path.join(self.basedir, "models", "Personalized_Model")
        self.savedir                    = os.path.join(self.basedir, "samples", datetime.now().strftime("Gradio-%Y-%m-%dT%H-%M-%S"))
        self.savedir_sample             = os.path.join(self.savedir, "sample")
        self.model_type                 = "Inpaint"
        os.makedirs(self.savedir, exist_ok=True)

        self.diffusion_transformer_list = []
        self.motion_module_list      = []
        self.personalized_model_list = []
        
        self.refresh_diffusion_transformer()
        self.refresh_motion_module()
        self.refresh_personalized_model()

        # config models
        self.tokenizer             = None
        self.text_encoder          = None
        self.vae                   = None
        self.transformer           = None
        self.pipeline              = None
        self.motion_module_path    = "none"
        self.base_model_path       = "none"
        self.lora_model_path       = "none"
        self.GPU_memory_mode       = GPU_memory_mode
        
        self.weight_dtype          = weight_dtype
        self.edition               = "v5.1"
        self.inference_config      = OmegaConf.load(os.path.join(self.config_dir, "easyanimate_video_v5.1_magvit_qwen.yaml"))

    def refresh_diffusion_transformer(self):
        self.diffusion_transformer_list = sorted(glob(os.path.join(self.diffusion_transformer_dir, "*/")))

    def refresh_motion_module(self):
        motion_module_list = sorted(glob(os.path.join(self.motion_module_dir, "*.safetensors")))
        self.motion_module_list = [os.path.basename(p) for p in motion_module_list]

    def refresh_personalized_model(self):
        personalized_model_list = sorted(glob(os.path.join(self.personalized_model_dir, "*.safetensors")))
        self.personalized_model_list = [os.path.basename(p) for p in personalized_model_list]

    def update_model_type(self, model_type):
        self.model_type = model_type
    
    def update_edition(self, edition):
        print("Update edition of EasyAnimate")
        self.edition = edition
        if edition == "v1":
            self.inference_config = OmegaConf.load(os.path.join(self.config_dir, "easyanimate_video_v1_motion_module.yaml"))
            return gr.update(), gr.update(value="none"), gr.update(visible=True), gr.update(visible=True), \
                gr.update(choices=list(ddpm_scheduler_dict.keys()), value=list(ddpm_scheduler_dict.keys())[0]), \
                gr.update(value=512, minimum=384, maximum=704, step=32), \
                gr.update(value=512, minimum=384, maximum=704, step=32), gr.update(value=80, minimum=40, maximum=80, step=1)
        elif edition == "v2":
            self.inference_config = OmegaConf.load(os.path.join(self.config_dir, "easyanimate_video_v2_magvit_motion_module.yaml"))
            return gr.update(), gr.update(value="none"), gr.update(visible=False), gr.update(visible=False), \
                gr.update(choices=list(ddpm_scheduler_dict.keys()), value=list(ddpm_scheduler_dict.keys())[0]), \
                gr.update(value=672, minimum=128, maximum=1344, step=16), \
                gr.update(value=384, minimum=128, maximum=1344, step=16), gr.update(value=144, minimum=9, maximum=144, step=9)
        elif edition == "v3":
            self.inference_config = OmegaConf.load(os.path.join(self.config_dir, "easyanimate_video_v3_slicevae_motion_module.yaml"))
            return gr.update(), gr.update(value="none"), gr.update(visible=False), gr.update(visible=False), \
                gr.update(choices=list(ddpm_scheduler_dict.keys()), value=list(ddpm_scheduler_dict.keys())[0]), \
                gr.update(value=672, minimum=128, maximum=1344, step=16), \
                gr.update(value=384, minimum=128, maximum=1344, step=16), gr.update(value=144, minimum=8, maximum=144, step=8)
        elif edition == "v4":
            self.inference_config = OmegaConf.load(os.path.join(self.config_dir, "easyanimate_video_v4_slicevae_multi_text_encoder.yaml"))
            return gr.update(), gr.update(value="none"), gr.update(visible=False), gr.update(visible=False), \
                gr.update(choices=list(ddpm_scheduler_dict.keys()), value=list(ddpm_scheduler_dict.keys())[0]), \
                gr.update(value=672, minimum=128, maximum=1344, step=16), \
                gr.update(value=384, minimum=128, maximum=1344, step=16), gr.update(value=144, minimum=8, maximum=144, step=8)
        elif edition == "v5":
            self.inference_config = OmegaConf.load(os.path.join(self.config_dir, "easyanimate_video_v5_magvit_multi_text_encoder.yaml"))
            return gr.update(), gr.update(value="none"), gr.update(visible=False), gr.update(visible=False), \
                gr.update(choices=list(ddpm_scheduler_dict.keys()), value=list(ddpm_scheduler_dict.keys())[0]), \
                gr.update(value=672, minimum=128, maximum=1344, step=16), \
                gr.update(value=384, minimum=128, maximum=1344, step=16), gr.update(value=49, minimum=1, maximum=49, step=4)
        elif edition == "v5.1":
            self.inference_config = OmegaConf.load(os.path.join(self.config_dir, "easyanimate_video_v5.1_magvit_qwen.yaml"))
            return gr.update(), gr.update(value="none"), gr.update(visible=False), gr.update(visible=False), \
                gr.update(choices=list(flow_scheduler_dict.keys()), value=list(flow_scheduler_dict.keys())[0]), \
                gr.update(value=672, minimum=128, maximum=1344, step=16), \
                gr.update(value=384, minimum=128, maximum=1344, step=16), gr.update(value=49, minimum=1, maximum=49, step=4)

    def update_diffusion_transformer(self, diffusion_transformer_dropdown):
        print("Update diffusion transformer")
        if diffusion_transformer_dropdown == "none":
            return gr.update()
        Choosen_AutoencoderKL = name_to_autoencoder_magvit[
            self.inference_config['vae_kwargs'].get('vae_type', 'AutoencoderKL')
        ]
        self.vae = Choosen_AutoencoderKL.from_pretrained(
            diffusion_transformer_dropdown, 
            subfolder="vae", 
        ).to(self.weight_dtype)
        if self.inference_config['vae_kwargs'].get('vae_type', 'AutoencoderKL') == 'AutoencoderKLMagvit' and self.weight_dtype == torch.float16:
            self.vae.upcast_vae = True
            
        transformer_additional_kwargs = OmegaConf.to_container(self.inference_config['transformer_additional_kwargs'])
        if self.weight_dtype == torch.float16:
            transformer_additional_kwargs["upcast_attention"] = True

        # Get Transformer
        Choosen_Transformer3DModel = name_to_transformer3d[
            self.inference_config['transformer_additional_kwargs'].get('transformer_type', 'Transformer3DModel')
        ]

        self.transformer = Choosen_Transformer3DModel.from_pretrained_2d(
            diffusion_transformer_dropdown, 
            subfolder="transformer", 
            transformer_additional_kwargs=transformer_additional_kwargs,
            torch_dtype=torch.float8_e4m3fn if self.GPU_memory_mode == "model_cpu_offload_and_qfloat8" else self.weight_dtype,
            low_cpu_mem_usage=True,
        )
        
        if self.inference_config['text_encoder_kwargs'].get('enable_multi_text_encoder', False):
            tokenizer = BertTokenizer.from_pretrained(
                diffusion_transformer_dropdown, subfolder="tokenizer"
            )
            if self.inference_config['text_encoder_kwargs'].get('replace_t5_to_llm', False):
                tokenizer_2 = Qwen2Tokenizer.from_pretrained(
                    os.path.join(diffusion_transformer_dropdown, "tokenizer_2")
                )
            else:
                tokenizer_2 = T5Tokenizer.from_pretrained(
                    diffusion_transformer_dropdown, subfolder="tokenizer_2"
                )
        else:
            if self.inference_config['text_encoder_kwargs'].get('replace_t5_to_llm', False):
                tokenizer = Qwen2Tokenizer.from_pretrained(
                    os.path.join(diffusion_transformer_dropdown, "tokenizer")
                )
            else:
                tokenizer = T5Tokenizer.from_pretrained(
                    diffusion_transformer_dropdown, subfolder="tokenizer"
                )
            tokenizer_2 = None

        if self.inference_config['text_encoder_kwargs'].get('enable_multi_text_encoder', False):
            text_encoder = BertModel.from_pretrained(
                diffusion_transformer_dropdown, subfolder="text_encoder", torch_dtype=self.weight_dtype
            )
            if self.inference_config['text_encoder_kwargs'].get('replace_t5_to_llm', False):
                text_encoder_2 = Qwen2VLForConditionalGeneration.from_pretrained(
                    os.path.join(diffusion_transformer_dropdown, "text_encoder_2"),
                    torch_dtype=self.weight_dtype,
                )
            else:
                text_encoder_2 = T5EncoderModel.from_pretrained(
                    diffusion_transformer_dropdown, subfolder="text_encoder_2", torch_dtype=self.weight_dtype
                )
        else:  
            if self.inference_config['text_encoder_kwargs'].get('replace_t5_to_llm', False):
                text_encoder = Qwen2VLForConditionalGeneration.from_pretrained(
                    os.path.join(diffusion_transformer_dropdown, "text_encoder"),
                    torch_dtype=self.weight_dtype,
                )
            else:
                text_encoder = T5EncoderModel.from_pretrained(
                    diffusion_transformer_dropdown, subfolder="text_encoder", torch_dtype=self.weight_dtype
                )
            text_encoder_2 = None

        # Get pipeline
        if self.transformer.config.in_channels != self.vae.config.latent_channels and self.inference_config['transformer_additional_kwargs'].get('enable_clip_in_inpaint', True):
            clip_image_encoder = CLIPVisionModelWithProjection.from_pretrained(
                diffusion_transformer_dropdown, subfolder="image_encoder"
            ).to(self.weight_dtype)
            clip_image_processor = CLIPImageProcessor.from_pretrained(
                diffusion_transformer_dropdown, subfolder="image_encoder"
            )
        else:
            clip_image_encoder = None
            clip_image_processor = None

        # Get Scheduler
        if self.edition in ["v5.1"]:
            Choosen_Scheduler = all_cheduler_dict["Flow"]
        else:
            Choosen_Scheduler = all_cheduler_dict["Euler"]
        scheduler = Choosen_Scheduler.from_pretrained(
            diffusion_transformer_dropdown, 
            subfolder="scheduler"
        )

        if self.model_type == "Inpaint":
            if self.transformer.config.in_channels != self.vae.config.latent_channels:
                self.pipeline = EasyAnimateInpaintPipeline(
                    text_encoder=text_encoder,
                    text_encoder_2=text_encoder_2,
                    tokenizer=tokenizer,
                    tokenizer_2=tokenizer_2,
                    vae=self.vae,
                    transformer=self.transformer,
                    scheduler=scheduler,
                    clip_image_encoder=clip_image_encoder,
                    clip_image_processor=clip_image_processor,
                )
            else:
                self.pipeline = EasyAnimatePipeline(
                    text_encoder=text_encoder,
                    text_encoder_2=text_encoder_2,
                    tokenizer=tokenizer,
                    tokenizer_2=tokenizer_2,
                    vae=self.vae,
                    transformer=self.transformer,
                    scheduler=scheduler,
                )
        else:
            self.pipeline = EasyAnimateControlPipeline(
                text_encoder=text_encoder,
                text_encoder_2=text_encoder_2,
                tokenizer=tokenizer,
                tokenizer_2=tokenizer_2,
                vae=self.vae,
                transformer=self.transformer,
                scheduler=scheduler,
            )

        if self.GPU_memory_mode == "sequential_cpu_offload":
            self.pipeline.enable_sequential_cpu_offload()
        elif self.GPU_memory_mode == "model_cpu_offload_and_qfloat8":
            self.pipeline.enable_model_cpu_offload()
            convert_weight_dtype_wrapper(self.pipeline.transformer, self.weight_dtype)
        else:
            self.pipeline.enable_model_cpu_offload()
        print("Update diffusion transformer done")
        return gr.update()

    def update_motion_module(self, motion_module_dropdown):
        self.motion_module_path = motion_module_dropdown
        print("Update motion module")
        if motion_module_dropdown == "none":
            return gr.update()
        if self.transformer is None:
            gr.Info(f"Please select a pretrained model path.")
            return gr.update(value=None)
        else:
            motion_module_dropdown = os.path.join(self.motion_module_dir, motion_module_dropdown)
            if motion_module_dropdown.endswith(".safetensors"):
                from safetensors.torch import load_file, safe_open
                motion_module_state_dict = load_file(motion_module_dropdown)
            else:
                if not os.path.isfile(motion_module_dropdown):
                    raise RuntimeError(f"{motion_module_dropdown} does not exist")
                motion_module_state_dict = torch.load(motion_module_dropdown, map_location="cpu")
            missing, unexpected = self.transformer.load_state_dict(motion_module_state_dict, strict=False)
            print("Update motion module done.")
            return gr.update()

    def update_base_model(self, base_model_dropdown):
        self.base_model_path = base_model_dropdown
        print("Update base model")
        if base_model_dropdown == "none":
            return gr.update()
        if self.transformer is None:
            gr.Info(f"Please select a pretrained model path.")
            return gr.update(value=None)
        else:
            base_model_dropdown = os.path.join(self.personalized_model_dir, base_model_dropdown)
            print(f"From checkpoint: {base_model_dropdown}")
            if base_model_dropdown.endswith("safetensors"):
                from safetensors.torch import load_file, safe_open
                state_dict = load_file(base_model_dropdown)
            else:
                state_dict = torch.load(base_model_dropdown, map_location="cpu")
            state_dict = state_dict["state_dict"] if "state_dict" in state_dict else state_dict

            m, u = self.transformer.load_state_dict(state_dict, strict=False)
            print(f"Update base done. Missing keys: {len(m)}, unexpected keys: {len(u)}")
            return gr.update()

    def update_lora_model(self, lora_model_dropdown):
        print("Update lora model")
        if lora_model_dropdown == "none":
            self.lora_model_path = "none"
            return gr.update()
        lora_model_dropdown = os.path.join(self.personalized_model_dir, lora_model_dropdown)
        self.lora_model_path = lora_model_dropdown
        return gr.update()

    def generate(
        self,
        diffusion_transformer_dropdown,
        motion_module_dropdown,
        base_model_dropdown,
        lora_model_dropdown, 
        lora_alpha_slider,
        prompt_textbox, 
        negative_prompt_textbox, 
        sampler_dropdown, 
        sample_step_slider, 
        resize_method,
        width_slider, 
        height_slider, 
        base_resolution, 
        generation_method, 
        length_slider, 
        overlap_video_length, 
        partial_video_length, 
        cfg_scale_slider, 
        start_image, 
        end_image, 
        validation_video,
        validation_video_mask,
        control_video,
        denoise_strength, 
        seed_textbox,
        is_api = False,
    ):
        gc.collect()
        torch.cuda.empty_cache()
        torch.cuda.ipc_collect()

        if self.transformer is None:
            raise gr.Error(f"Please select a pretrained model path.")

        if self.base_model_path != base_model_dropdown:
            self.update_base_model(base_model_dropdown)

        if self.motion_module_path != motion_module_dropdown:
            self.update_motion_module(motion_module_dropdown)

        if self.lora_model_path != lora_model_dropdown:
            self.update_lora_model(lora_model_dropdown)

        if control_video is not None and self.model_type == "Inpaint":
            if is_api:
                return "", f"If specifying the control video, please set the model_type == \"Control\". "
            else:
                raise gr.Error(f"If specifying the control video, please set the model_type == \"Control\". ")

        if control_video is None and self.model_type == "Control":
            if is_api:
                return "", f"If set the model_type == \"Control\", please specifying the control video. "
            else:
                raise gr.Error(f"If set the model_type == \"Control\", please specifying the control video. ")

        if resize_method == "Resize according to Reference":
            if start_image is None and validation_video is None and control_video is None:
                if is_api:
                    return "", f"Please upload an image when using \"Resize according to Reference\"."
                else:
                    raise gr.Error(f"Please upload an image when using \"Resize according to Reference\".")

            aspect_ratio_sample_size    = {key : [x / 512 * base_resolution for x in ASPECT_RATIO_512[key]] for key in ASPECT_RATIO_512.keys()}
            if self.model_type == "Inpaint":
                if validation_video is not None:
                    original_width, original_height = Image.fromarray(cv2.VideoCapture(validation_video).read()[1]).size
                else:
                    original_width, original_height = start_image[0].size if type(start_image) is list else Image.open(start_image).size
            else:
                original_width, original_height = Image.fromarray(cv2.VideoCapture(control_video).read()[1]).size
            closest_size, closest_ratio = get_closest_ratio(original_height, original_width, ratios=aspect_ratio_sample_size)
            height_slider, width_slider = [int(x / 16) * 16 for x in closest_size]

        if self.transformer.config.in_channels == self.vae.config.latent_channels and start_image is not None:
            if is_api:
                return "", f"Please select an image to video pretrained model while using image to video."
            else:
                raise gr.Error(f"Please select an image to video pretrained model while using image to video.")

        if self.transformer.config.in_channels == self.vae.config.latent_channels and generation_method == "Long Video Generation":
            if is_api:
                return "", f"Please select an image to video pretrained model while using long video generation."
            else:
                raise gr.Error(f"Please select an image to video pretrained model while using long video generation.")
        
        if start_image is None and end_image is not None:
            if is_api:
                return "", f"If specifying the ending image of the video, please specify a starting image of the video."
            else:
                raise gr.Error(f"If specifying the ending image of the video, please specify a starting image of the video.")

        fps = {"v1": 12, "v2": 24, "v3": 24, "v4": 24, "v5": 8, "v5.1": 8}[self.edition]
        is_image = True if generation_method == "Image Generation" else False

        if int(seed_textbox) != -1 and seed_textbox != "": torch.manual_seed(int(seed_textbox))
        else: seed_textbox = np.random.randint(0, 1e10)
        generator = torch.Generator(device="cuda").manual_seed(int(seed_textbox))

        if is_xformers_available() \
            and self.inference_config['transformer_additional_kwargs'].get('transformer_type', 'Transformer3DModel') == 'Transformer3DModel':
            self.transformer.enable_xformers_memory_efficient_attention()

        self.pipeline.scheduler = all_cheduler_dict[sampler_dropdown].from_config(self.pipeline.scheduler.config)
        if self.lora_model_path != "none":
            # lora part
<<<<<<< HEAD
            self.pipeline = merge_lora(self.pipeline, self.lora_model_path, multiplier=lora_alpha_slider)
=======
            self.pipeline = merge_lora(self.pipeline, self.lora_model_path, multiplier=lora_alpha_slider, device="cuda", dtype=self.weight_dtype)

        if int(seed_textbox) != -1 and seed_textbox != "": torch.manual_seed(int(seed_textbox))
        else: seed_textbox = np.random.randint(0, 1e10)
        generator = torch.Generator(device="cuda").manual_seed(int(seed_textbox))
>>>>>>> 78415be8
        
        try:
            if self.model_type == "Inpaint":
                if self.transformer.config.in_channels != self.vae.config.latent_channels:
                    if generation_method == "Long Video Generation":
                        if validation_video is not None:
                            raise gr.Error(f"Video to Video is not Support Long Video Generation now.")
                        init_frames = 0
                        last_frames = init_frames + partial_video_length
                        while init_frames < length_slider:
                            if last_frames >= length_slider:
                                _partial_video_length = length_slider - init_frames
                                if self.vae.cache_mag_vae:
                                    _partial_video_length = int((_partial_video_length - 1) // self.vae.mini_batch_encoder * self.vae.mini_batch_encoder) + 1
                                else:
                                    _partial_video_length = int(_partial_video_length // self.vae.mini_batch_encoder * self.vae.mini_batch_encoder)
                                
                                if _partial_video_length <= 0:
                                    break
                            else:
                                _partial_video_length = partial_video_length

                            if last_frames >= length_slider:
                                input_video, input_video_mask, clip_image = get_image_to_video_latent(start_image, end_image, video_length=_partial_video_length, sample_size=(height_slider, width_slider))
                            else:
                                input_video, input_video_mask, clip_image = get_image_to_video_latent(start_image, None, video_length=_partial_video_length, sample_size=(height_slider, width_slider))

                            with torch.no_grad():
                                sample = self.pipeline(
                                    prompt_textbox, 
                                    negative_prompt     = negative_prompt_textbox,
                                    num_inference_steps = sample_step_slider,
                                    guidance_scale      = cfg_scale_slider,
                                    width               = width_slider,
                                    height              = height_slider,
                                    video_length        = _partial_video_length,
                                    generator           = generator,

                                    video        = input_video,
                                    mask_video   = input_video_mask,
                                    strength     = 1,
                                ).frames
                            
                            if init_frames != 0:
                                mix_ratio = torch.from_numpy(
                                    np.array([float(_index) / float(overlap_video_length) for _index in range(overlap_video_length)], np.float32)
                                ).unsqueeze(0).unsqueeze(0).unsqueeze(-1).unsqueeze(-1)
                                
                                new_sample[:, :, -overlap_video_length:] = new_sample[:, :, -overlap_video_length:] * (1 - mix_ratio) + \
                                    sample[:, :, :overlap_video_length] * mix_ratio
                                new_sample = torch.cat([new_sample, sample[:, :, overlap_video_length:]], dim = 2)

                                sample = new_sample
                            else:
                                new_sample = sample

                            if last_frames >= length_slider:
                                break

                            start_image = [
                                Image.fromarray(
                                    (sample[0, :, _index].transpose(0, 1).transpose(1, 2) * 255).numpy().astype(np.uint8)
                                ) for _index in range(-overlap_video_length, 0)
                            ]

                            init_frames = init_frames + _partial_video_length - overlap_video_length
                            last_frames = init_frames + _partial_video_length
                    else:
                        if self.vae.cache_mag_vae:
                            length_slider = int((length_slider - 1) // self.vae.mini_batch_encoder * self.vae.mini_batch_encoder) + 1
                        else:
                            length_slider = int(length_slider // self.vae.mini_batch_encoder * self.vae.mini_batch_encoder)
                        if validation_video is not None:
                            input_video, input_video_mask, clip_image = get_video_to_video_latent(validation_video, length_slider if not is_image else 1, sample_size=(height_slider, width_slider), validation_video_mask=validation_video_mask, fps=fps)
                            strength = denoise_strength
                        else:
                            input_video, input_video_mask, clip_image = get_image_to_video_latent(start_image, end_image, length_slider if not is_image else 1, sample_size=(height_slider, width_slider))
                            strength = 1

                        sample = self.pipeline(
                            prompt_textbox,
                            negative_prompt     = negative_prompt_textbox,
                            num_inference_steps = sample_step_slider,
                            guidance_scale      = cfg_scale_slider,
                            width               = width_slider,
                            height              = height_slider,
                            video_length        = length_slider if not is_image else 1,
                            generator           = generator,

                            video        = input_video,
                            mask_video   = input_video_mask,
                            strength     = strength,
                        ).frames
                else:
                    if self.vae.cache_mag_vae:
                        length_slider = int((length_slider - 1) // self.vae.mini_batch_encoder * self.vae.mini_batch_encoder) + 1
                    else:
                        length_slider = int(length_slider // self.vae.mini_batch_encoder * self.vae.mini_batch_encoder)
                    
                    sample = self.pipeline(
                        prompt_textbox,
                        negative_prompt     = negative_prompt_textbox,
                        num_inference_steps = sample_step_slider,
                        guidance_scale      = cfg_scale_slider,
                        width               = width_slider,
                        height              = height_slider,
                        video_length        = length_slider if not is_image else 1,
                        generator           = generator
                    ).frames
            else:
                if self.vae.cache_mag_vae:
                    length_slider = int((length_slider - 1) // self.vae.mini_batch_encoder * self.vae.mini_batch_encoder) + 1
                else:
                    length_slider = int(length_slider // self.vae.mini_batch_encoder * self.vae.mini_batch_encoder)
                input_video, input_video_mask, clip_image = get_video_to_video_latent(control_video, length_slider if not is_image else 1, sample_size=(height_slider, width_slider), fps=fps)

                sample = self.pipeline(
                    prompt_textbox,
                    negative_prompt     = negative_prompt_textbox,
                    num_inference_steps = sample_step_slider,
                    guidance_scale      = cfg_scale_slider,
                    width               = width_slider,
                    height              = height_slider,
                    video_length        = length_slider if not is_image else 1,
                    generator           = generator,

                    control_video = input_video,
                ).frames
        except Exception as e:
            gc.collect()
            torch.cuda.empty_cache()
            torch.cuda.ipc_collect()
            if self.lora_model_path != "none":
                self.pipeline = unmerge_lora(self.pipeline, self.lora_model_path, multiplier=lora_alpha_slider, device="cuda", dtype=self.weight_dtype)
            if is_api:
                return "", f"Error. error information is {str(e)}"
            else:
                return gr.update(), gr.update(), f"Error. error information is {str(e)}"

        gc.collect()
        torch.cuda.empty_cache()
        torch.cuda.ipc_collect()

        # lora part
        if self.lora_model_path != "none":
            self.pipeline = unmerge_lora(self.pipeline, self.lora_model_path, multiplier=lora_alpha_slider, device="cuda", dtype=self.weight_dtype)

        sample_config = {
            "prompt": prompt_textbox,
            "n_prompt": negative_prompt_textbox,
            "sampler": sampler_dropdown,
            "num_inference_steps": sample_step_slider,
            "guidance_scale": cfg_scale_slider,
            "width": width_slider,
            "height": height_slider,
            "video_length": length_slider,
            "seed_textbox": seed_textbox
        }
        json_str = json.dumps(sample_config, indent=4)
        with open(os.path.join(self.savedir, "logs.json"), "a") as f:
            f.write(json_str)
            f.write("\n\n")
            
        if not os.path.exists(self.savedir_sample):
            os.makedirs(self.savedir_sample, exist_ok=True)
        index = len([path for path in os.listdir(self.savedir_sample)]) + 1
        prefix = str(index).zfill(3)

        gc.collect()
        torch.cuda.empty_cache()
        torch.cuda.ipc_collect()
        if is_image or length_slider == 1:
            save_sample_path = os.path.join(self.savedir_sample, prefix + f".png")

            image = sample[0, :, 0]
            image = image.transpose(0, 1).transpose(1, 2)
            image = (image * 255).numpy().astype(np.uint8)
            image = Image.fromarray(image)
            image.save(save_sample_path)

            if is_api:
                return save_sample_path, "Success"
            else:
                if gradio_version_is_above_4:
                    return gr.Image(value=save_sample_path, visible=True), gr.Video(value=None, visible=False), "Success"
                else:
                    return gr.Image.update(value=save_sample_path, visible=True), gr.Video.update(value=None, visible=False), "Success"
        else:
            save_sample_path = os.path.join(self.savedir_sample, prefix + f".mp4")
            save_videos_grid(sample, save_sample_path, fps=fps)

            if is_api:
                return save_sample_path, "Success"
            else:
                if gradio_version_is_above_4:
                    return gr.Image(visible=False, value=None), gr.Video(value=save_sample_path, visible=True), "Success"
                else:
                    return gr.Image.update(visible=False, value=None), gr.Video.update(value=save_sample_path, visible=True), "Success"


def ui(GPU_memory_mode, weight_dtype):
    controller = EasyAnimateController(GPU_memory_mode, weight_dtype)

    with gr.Blocks(css=css) as demo:
        gr.Markdown(
            """
            # EasyAnimate: An End-to-End Solution for High-Resolution and Long Video Generation 
             
            Generate your videos easily.   

            EasyAnimate is an end-to-end solution for generating high-resolution and long videos. We can train transformer based diffusion generators, train VAEs for processing long videos, and preprocess metadata.   
            
            [Github](https://github.com/aigc-apps/EasyAnimate/)
            """
        )
        with gr.Column(variant="panel"):
            gr.Markdown(
                """
                ### 1. EasyAnimate Model Type (EasyAnimate模型的种类，正常模型还是控制模型).
                """
            )
            with gr.Row():
                model_type = gr.Dropdown(
                    label="The model type of EasyAnimate (EasyAnimate模型的种类，正常模型还是控制模型)",
                    choices=["Inpaint", "Control"],
                    value="Inpaint",
                    interactive=True,
                )
        with gr.Column(variant="panel"):
            gr.Markdown(
                """
                ### 2. EasyAnimate Edition (EasyAnimate版本).
                """
            )
            with gr.Row():
                easyanimate_edition_dropdown = gr.Dropdown(
                    label="The config of EasyAnimate Edition (EasyAnimate版本配置)",
                    choices=["v1", "v2", "v3", "v4", "v5", "v5.1"],
                    value="v5.1",
                    interactive=True,
                )
            gr.Markdown(
                """
                ### 3. Model checkpoints (模型路径).
                """
            )
            with gr.Row():
                diffusion_transformer_dropdown = gr.Dropdown(
                    label="Pretrained Model Path (预训练模型路径)",
                    choices=controller.diffusion_transformer_list,
                    value="none",
                    interactive=True,
                )
                diffusion_transformer_dropdown.change(
                    fn=controller.update_diffusion_transformer, 
                    inputs=[diffusion_transformer_dropdown], 
                    outputs=[diffusion_transformer_dropdown]
                )
                
                diffusion_transformer_refresh_button = gr.Button(value="\U0001F503", elem_classes="toolbutton")
                def refresh_diffusion_transformer():
                    controller.refresh_diffusion_transformer()
                    return gr.update(choices=controller.diffusion_transformer_list)
                diffusion_transformer_refresh_button.click(fn=refresh_diffusion_transformer, inputs=[], outputs=[diffusion_transformer_dropdown])

            with gr.Row():
                motion_module_dropdown = gr.Dropdown(
                    label="Select motion module (选择运动模块[非必需])",
                    choices=controller.motion_module_list,
                    value="none",
                    interactive=True,
                    visible=False
                )

                motion_module_refresh_button = gr.Button(value="\U0001F503", elem_classes="toolbutton", visible=False)
                def update_motion_module():
                    controller.refresh_motion_module()
                    return gr.update(choices=controller.motion_module_list)
                motion_module_refresh_button.click(fn=update_motion_module, inputs=[], outputs=[motion_module_dropdown])
                
                base_model_dropdown = gr.Dropdown(
                    label="Select base Dreambooth model (选择基模型[非必需])",
                    choices=controller.personalized_model_list,
                    value="none",
                    interactive=True,
                )
                
                lora_model_dropdown = gr.Dropdown(
                    label="Select LoRA model (选择LoRA模型[非必需])",
                    choices=["none"] + controller.personalized_model_list,
                    value="none",
                    interactive=True,
                )

                lora_alpha_slider = gr.Slider(label="LoRA alpha (LoRA权重)", value=0.55, minimum=0, maximum=2, interactive=True)
                
                personalized_refresh_button = gr.Button(value="\U0001F503", elem_classes="toolbutton")
                def update_personalized_model():
                    controller.refresh_personalized_model()
                    return [
                        gr.update(choices=controller.personalized_model_list),
                        gr.update(choices=["none"] + controller.personalized_model_list)
                    ]
                personalized_refresh_button.click(fn=update_personalized_model, inputs=[], outputs=[base_model_dropdown, lora_model_dropdown])

        with gr.Column(variant="panel"):
            gr.Markdown(
                """
                ### 3. Configs for Generation (生成参数配置).
                """
            )
            
            prompt_textbox = gr.Textbox(label="Prompt (正向提示词)", lines=2, value="A young woman with beautiful, clear eyes and blonde hair stands in the forest, wearing a white dress and a crown. Her expression is serene, reminiscent of a movie star, with fair and youthful skin. Her brown long hair flows in the wind. The video quality is very high, with a clear view. High quality, masterpiece, best quality, high resolution, ultra-fine, fantastical.")
            gr.Markdown(
                """
                Using longer neg prompt such as "Blurring, mutation, deformation, distortion, dark and solid, comics, text subtitles, line art." can increase stability. Adding words such as "quiet, solid" to the neg prompt can increase dynamism.   
                使用更长的neg prompt如"模糊，突变，变形，失真，画面暗，文本字幕，画面固定，连环画，漫画，线稿，没有主体。"，可以增加稳定性。在neg prompt中添加"安静，固定"等词语可以增加动态性。
                """
            )
            negative_prompt_textbox = gr.Textbox(label="Negative prompt (负向提示词)", lines=2, value="Twisted body, limb deformities, text captions, comic, static, ugly, error, messy code." )
                
            with gr.Row():
                with gr.Column():
                    with gr.Row():
                        sampler_dropdown   = gr.Dropdown(
                            label="Sampling method (采样器种类)", 
                            choices=list(flow_scheduler_dict.keys()), value=list(flow_scheduler_dict.keys())[0]
                        )
                        sample_step_slider = gr.Slider(label="Sampling steps (生成步数)", value=50, minimum=10, maximum=100, step=1)
                        
                    resize_method = gr.Radio(
                        ["Generate by", "Resize according to Reference"],
                        value="Generate by",
                        show_label=False,
                    )
                    width_slider     = gr.Slider(label="Width (视频宽度)",            value=672, minimum=128, maximum=1344, step=16)
                    height_slider    = gr.Slider(label="Height (视频高度)",           value=384, minimum=128, maximum=1344, step=16)
                    base_resolution  = gr.Radio(label="Base Resolution of Pretrained Models", value=512, choices=[512, 768, 960], visible=False)

                    with gr.Group():
                        generation_method = gr.Radio(
                            ["Video Generation", "Image Generation", "Long Video Generation"],
                            value="Video Generation",
                            show_label=False,
                        )
                        with gr.Row():
                            length_slider = gr.Slider(label="Animation length (视频帧数)", value=49, minimum=1,   maximum=49,  step=4)
                            overlap_video_length = gr.Slider(label="Overlap length (视频续写的重叠帧数)", value=4, minimum=1,   maximum=4,  step=1, visible=False)
                            partial_video_length = gr.Slider(label="Partial video generation length (每个部分的视频生成帧数)", value=25, minimum=5,   maximum=49,  step=4, visible=False)
                    
                    source_method = gr.Radio(
                        ["Text to Video (文本到视频)", "Image to Video (图片到视频)", "Video to Video (视频到视频)", "Video Control (视频控制)"],
                        value="Text to Video (文本到视频)",
                        show_label=False,
                    )
                    with gr.Column(visible = False) as image_to_video_col:
                        start_image = gr.Image(
                            label="The image at the beginning of the video (图片到视频的开始图片)",  show_label=True, 
                            elem_id="i2v_start", sources="upload", type="filepath", 
                        )
                        
                        template_gallery_path = ["asset/1.png", "asset/2.png", "asset/3.png", "asset/4.png", "asset/5.png"]
                        def select_template(evt: gr.SelectData):
                            text = {
                                "asset/1.png": "A brown dog is shaking its head and sitting on a light colored sofa in a comfortable room. Behind the dog, there is a framed painting on the shelf surrounded by pink flowers. The soft and warm lighting in the room creates a comfortable atmosphere.", 
                                "asset/2.png": "A sailboat navigates through moderately rough seas, with waves and ocean spray visible. The sailboat features a white hull and sails, accompanied by an orange sail catching the wind. The sky above shows dramatic, cloudy formations with a sunset or sunrise backdrop, casting warm colors across the scene. The water reflects the golden light, enhancing the visual contrast between the dark ocean and the bright horizon. The camera captures the scene with a dynamic and immersive angle, showcasing the movement of the boat and the energy of the ocean.", 
                                "asset/3.png": "A stunningly beautiful woman with flowing long hair stands gracefully, her elegant dress rippling and billowing in the gentle wind. Petals falling off. Her serene expression and the natural movement of her attire create an enchanting and captivating scene, full of ethereal charm.", 
                                "asset/4.png": "An astronaut, clad in a full space suit with a helmet, plays an electric guitar while floating in a cosmic environment filled with glowing particles and rocky textures. The scene is illuminated by a warm light source, creating dramatic shadows and contrasts. The background features a complex geometry, similar to a space station or an alien landscape, indicating a futuristic or otherworldly setting.", 
                                "asset/5.png": "Fireworks light up the evening sky over a sprawling cityscape with gothic-style buildings featuring pointed towers and clock faces. The city is lit by both artificial lights from the buildings and the colorful bursts of the fireworks. The scene is viewed from an elevated angle, showcasing a vibrant urban environment set against a backdrop of a dramatic, partially cloudy sky at dusk.", 
                            }[template_gallery_path[evt.index]]
                            return template_gallery_path[evt.index], text

                        template_gallery = gr.Gallery(
                            template_gallery_path,
                            columns=5, rows=1,
                            height=140,
                            allow_preview=False,
                            container=False,
                            label="Template Examples",
                        )
                        template_gallery.select(select_template, None, [start_image, prompt_textbox])
                        
                        with gr.Accordion("The image at the ending of the video (图片到视频的结束图片[非必需, Optional])", open=False):
                            end_image   = gr.Image(label="The image at the ending of the video (图片到视频的结束图片[非必需, Optional])", show_label=False, elem_id="i2v_end", sources="upload", type="filepath")

                    with gr.Column(visible = False) as video_to_video_col:
                        with gr.Row():
                            validation_video = gr.Video(
                                label="The video to convert (视频转视频的参考视频)",  show_label=True, 
                                elem_id="v2v", sources="upload", 
                            )
                        with gr.Accordion("The mask of the video to inpaint (视频重新绘制的mask[非必需, Optional])", open=False):
                            gr.Markdown(
                                """
                                - Please set a larger denoise_strength when using validation_video_mask, such as 1.00 instead of 0.70  
                                - (请设置更大的denoise_strength，当使用validation_video_mask的时候，比如1而不是0.70)
                                """
                            )
                            validation_video_mask = gr.Image(
                                label="The mask of the video to inpaint (视频重新绘制的mask[非必需, Optional])",
                                show_label=False, elem_id="v2v_mask", sources="upload", type="filepath"
                            )
                        denoise_strength = gr.Slider(label="Denoise strength (重绘系数)", value=0.70, minimum=0.10, maximum=1.00, step=0.01)

                    with gr.Column(visible = False) as control_video_col:
                        gr.Markdown(
                            """
                            Demo pose control video can be downloaded here [URL](https://pai-aigc-photog.oss-cn-hangzhou.aliyuncs.com/cogvideox_fun/asset/v1.1/pose.mp4).
                            Only normal controls are supported in app.py; trajectory control and camera control need ComfyUI, as shown in https://github.com/aigc-apps/EasyAnimate/tree/main/comfyui.
                            """
                        )
                        control_video = gr.Video(
                            label="The control video (用于提供控制信号的video)",  show_label=True, 
                            elem_id="v2v_control", sources="upload", 
                        )

                    cfg_scale_slider  = gr.Slider(label="CFG Scale (引导系数)",        value=6.0, minimum=0,   maximum=20)
                    
                    with gr.Row():
                        seed_textbox = gr.Textbox(label="Seed (随机种子)", value=43)
                        seed_button  = gr.Button(value="\U0001F3B2", elem_classes="toolbutton")
                        seed_button.click(
                            fn=lambda: gr.Textbox(value=random.randint(1, 1e8)) if gradio_version_is_above_4 else gr.Textbox.update(value=random.randint(1, 1e8)), 
                            inputs=[], 
                            outputs=[seed_textbox]
                        )

                    generate_button = gr.Button(value="Generate (生成)", variant='primary')
                    
                with gr.Column():
                    result_image = gr.Image(label="Generated Image (生成图片)", interactive=False, visible=False)
                    result_video = gr.Video(label="Generated Animation (生成视频)", interactive=False)
                    infer_progress = gr.Textbox(
                        label="Generation Info (生成信息)",
                        value="No task currently",
                        interactive=False
                    )

            model_type.change(
                fn=controller.update_model_type, 
                inputs=[model_type], 
                outputs=[]
            )

            def upload_generation_method(generation_method, easyanimate_edition_dropdown):
                if easyanimate_edition_dropdown == "v1":
                    f_maximum = 80
                    f_value = 80
                elif easyanimate_edition_dropdown in ["v2", "v3", "v4"]:
                    f_maximum = 144
                    f_value = 144
                else:
                    f_maximum = 49
                    f_value = 49

                if generation_method == "Video Generation":
                    return [gr.update(visible=True, maximum=f_maximum, value=f_value), gr.update(visible=False), gr.update(visible=False)]
                elif generation_method == "Image Generation":
                    return [gr.update(visible=False), gr.update(visible=False), gr.update(visible=False)]
                else:
                    return [gr.update(visible=True, maximum=1200), gr.update(visible=True), gr.update(visible=True)]
            generation_method.change(
                upload_generation_method, generation_method, [length_slider, overlap_video_length, partial_video_length]
            )

            def upload_source_method(source_method):
                if source_method == "Text to Video (文本到视频)":
                    return [gr.update(visible=False), gr.update(visible=False), gr.update(visible=False), gr.update(value=None), gr.update(value=None), gr.update(value=None), gr.update(value=None), gr.update(value=None)]
                elif source_method == "Image to Video (图片到视频)":
                    return [gr.update(visible=True), gr.update(visible=False), gr.update(visible=False), gr.update(), gr.update(), gr.update(value=None), gr.update(value=None), gr.update(value=None)]
                elif source_method == "Video to Video (视频到视频)":
                    return [gr.update(visible=False), gr.update(visible=True), gr.update(visible=False), gr.update(value=None), gr.update(value=None), gr.update(), gr.update(), gr.update(value=None)]
                else:
                    return [gr.update(visible=False), gr.update(visible=False), gr.update(visible=True), gr.update(value=None), gr.update(value=None), gr.update(value=None), gr.update(value=None), gr.update()]
            source_method.change(
                upload_source_method, source_method, [
                    image_to_video_col, video_to_video_col, control_video_col, start_image, end_image, 
                    validation_video, validation_video_mask, control_video
                ]
            )

            def upload_resize_method(resize_method):
                if resize_method == "Generate by":
                    return [gr.update(visible=True), gr.update(visible=True), gr.update(visible=False)]
                else:
                    return [gr.update(visible=False), gr.update(visible=False), gr.update(visible=True)]
            resize_method.change(
                upload_resize_method, resize_method, [width_slider, height_slider, base_resolution]
            )

            easyanimate_edition_dropdown.change(
                fn=controller.update_edition, 
                inputs=[easyanimate_edition_dropdown], 
                outputs=[
                    easyanimate_edition_dropdown, 
                    diffusion_transformer_dropdown, 
                    motion_module_dropdown, 
                    motion_module_refresh_button, 
                    sampler_dropdown, 
                    width_slider, 
                    height_slider, 
                    length_slider, 
                ]
            )
            generate_button.click(
                fn=controller.generate,
                inputs=[
                    diffusion_transformer_dropdown,
                    motion_module_dropdown,
                    base_model_dropdown,
                    lora_model_dropdown,
                    lora_alpha_slider,
                    prompt_textbox, 
                    negative_prompt_textbox, 
                    sampler_dropdown, 
                    sample_step_slider, 
                    resize_method,
                    width_slider, 
                    height_slider, 
                    base_resolution, 
                    generation_method, 
                    length_slider, 
                    overlap_video_length, 
                    partial_video_length, 
                    cfg_scale_slider, 
                    start_image, 
                    end_image, 
                    validation_video,
                    validation_video_mask,
                    control_video,
                    denoise_strength, 
                    seed_textbox,
                ],
                outputs=[result_image, result_video, infer_progress]
            )
    return demo, controller


class EasyAnimateController_Modelscope:
    def __init__(self, model_type, edition, config_path, model_name, savedir_sample, GPU_memory_mode, weight_dtype):
        # Basic dir
        self.basedir                    = os.getcwd()
        self.personalized_model_dir     = os.path.join(self.basedir, "models", "Personalized_Model")
        self.lora_model_path            = "none"
        self.savedir_sample             = savedir_sample
        self.refresh_personalized_model()
        os.makedirs(self.savedir_sample, exist_ok=True)

        # Config and model path
        self.model_type = model_type
        self.edition = edition
        self.weight_dtype = weight_dtype
        self.inference_config = OmegaConf.load(config_path)
        Choosen_AutoencoderKL = name_to_autoencoder_magvit[
            self.inference_config['vae_kwargs'].get('vae_type', 'AutoencoderKL')
        ]
        self.vae = Choosen_AutoencoderKL.from_pretrained(
            model_name, 
            subfolder="vae", 
        ).to(self.weight_dtype)
        if self.inference_config['vae_kwargs'].get('vae_type', 'AutoencoderKL') == 'AutoencoderKLMagvit' and weight_dtype == torch.float16:
            self.vae.upcast_vae = True
            
        transformer_additional_kwargs = OmegaConf.to_container(self.inference_config['transformer_additional_kwargs'])
        if self.weight_dtype == torch.float16:
            transformer_additional_kwargs["upcast_attention"] = True

        # Get Transformer
        Choosen_Transformer3DModel = name_to_transformer3d[
            self.inference_config['transformer_additional_kwargs'].get('transformer_type', 'Transformer3DModel')
        ]

        self.transformer = Choosen_Transformer3DModel.from_pretrained_2d(
            model_name, 
            subfolder="transformer", 
            transformer_additional_kwargs=transformer_additional_kwargs,
            torch_dtype=torch.float8_e4m3fn if GPU_memory_mode == "model_cpu_offload_and_qfloat8" else weight_dtype,
            low_cpu_mem_usage=True,
        )
        
        if self.inference_config['text_encoder_kwargs'].get('enable_multi_text_encoder', False):
            tokenizer = BertTokenizer.from_pretrained(
                model_name, subfolder="tokenizer"
            )
            if self.inference_config['text_encoder_kwargs'].get('replace_t5_to_llm', False):
                tokenizer_2 = Qwen2Tokenizer.from_pretrained(
                    os.path.join(model_name, "tokenizer_2")
                )
            else:
                tokenizer_2 = T5Tokenizer.from_pretrained(
                    model_name, subfolder="tokenizer_2"
                )
        else:
            if self.inference_config['text_encoder_kwargs'].get('replace_t5_to_llm', False):
                tokenizer = Qwen2Tokenizer.from_pretrained(
                    os.path.join(model_name, "tokenizer")
                )
            else:
                tokenizer = T5Tokenizer.from_pretrained(
                    model_name, subfolder="tokenizer"
                )
            tokenizer_2 = None

        if self.inference_config['text_encoder_kwargs'].get('enable_multi_text_encoder', False):
            text_encoder = BertModel.from_pretrained(
                model_name, subfolder="text_encoder", torch_dtype=self.weight_dtype
            )
            if self.inference_config['text_encoder_kwargs'].get('replace_t5_to_llm', False):
                text_encoder_2 = Qwen2VLForConditionalGeneration.from_pretrained(
                    os.path.join(model_name, "text_encoder_2"), torch_dtype=self.weight_dtype
                )
            else:
                text_encoder_2 = T5EncoderModel.from_pretrained(
                    model_name, subfolder="text_encoder_2", torch_dtype=self.weight_dtype
                )
        else:  
            if self.inference_config['text_encoder_kwargs'].get('replace_t5_to_llm', False):
                text_encoder = Qwen2VLForConditionalGeneration.from_pretrained(
                    os.path.join(model_name, "text_encoder"), torch_dtype=self.weight_dtype
                )
            else:
                text_encoder = T5EncoderModel.from_pretrained(
                    model_name, subfolder="text_encoder", torch_dtype=self.weight_dtype
                )
            text_encoder_2 = None

        # Get pipeline
        if self.transformer.config.in_channels != self.vae.config.latent_channels and self.inference_config['transformer_additional_kwargs'].get('enable_clip_in_inpaint', True):
            clip_image_encoder = CLIPVisionModelWithProjection.from_pretrained(
                model_name, subfolder="image_encoder"
            ).to(self.weight_dtype)
            clip_image_processor = CLIPImageProcessor.from_pretrained(
                model_name, subfolder="image_encoder"
            )
        else:
            clip_image_encoder = None
            clip_image_processor = None

        # Get Scheduler
        if self.edition in ["v5.1"]:
            Choosen_Scheduler = all_cheduler_dict["Flow"]
        else:
            Choosen_Scheduler = all_cheduler_dict["Euler"]
        scheduler = Choosen_Scheduler.from_pretrained(
            model_name, 
            subfolder="scheduler"
        )

        if model_type == "Inpaint":
            if self.transformer.config.in_channels != self.vae.config.latent_channels:
                self.pipeline = EasyAnimateInpaintPipeline(
                    text_encoder=text_encoder,
                    text_encoder_2=text_encoder_2,
                    tokenizer=tokenizer,
                    tokenizer_2=tokenizer_2,
                    vae=self.vae,
                    transformer=self.transformer,
                    scheduler=scheduler,
                    clip_image_encoder=clip_image_encoder,
                    clip_image_processor=clip_image_processor,
                )
            else:
                self.pipeline = EasyAnimatePipeline(
                    text_encoder=text_encoder,
                    text_encoder_2=text_encoder_2,
                    tokenizer=tokenizer,
                    tokenizer_2=tokenizer_2,
                    vae=self.vae,
                    transformer=self.transformer,
                    scheduler=scheduler
                )
        else:
            self.pipeline = EasyAnimateControlPipeline(
                text_encoder=text_encoder,
                text_encoder_2=text_encoder_2,
                tokenizer=tokenizer,
                tokenizer_2=tokenizer_2,
                vae=self.vae,
                transformer=self.transformer,
                scheduler=scheduler,
            )

        if GPU_memory_mode == "sequential_cpu_offload":
            self.pipeline.enable_sequential_cpu_offload()
        elif GPU_memory_mode == "model_cpu_offload_and_qfloat8":
            self.pipeline.enable_model_cpu_offload()
            convert_weight_dtype_wrapper(self.pipeline.transformer, weight_dtype)
        else:
            GPU_memory_mode.enable_model_cpu_offload()
        print("Update diffusion transformer done")

    def refresh_personalized_model(self):
        personalized_model_list = sorted(glob(os.path.join(self.personalized_model_dir, "*.safetensors")))
        self.personalized_model_list = [os.path.basename(p) for p in personalized_model_list]

    def update_lora_model(self, lora_model_dropdown):
        print("Update lora model")
        if lora_model_dropdown == "none":
            self.lora_model_path = "none"
            return gr.update()
        lora_model_dropdown = os.path.join(self.personalized_model_dir, lora_model_dropdown)
        self.lora_model_path = lora_model_dropdown
        return gr.update()
    
    def generate(
        self,
        diffusion_transformer_dropdown,
        motion_module_dropdown,
        base_model_dropdown,
        lora_model_dropdown, 
        lora_alpha_slider,
        prompt_textbox, 
        negative_prompt_textbox, 
        sampler_dropdown, 
        sample_step_slider, 
        resize_method,
        width_slider, 
        height_slider, 
        base_resolution, 
        generation_method, 
        length_slider, 
        overlap_video_length, 
        partial_video_length, 
        cfg_scale_slider, 
        start_image, 
        end_image, 
        validation_video,
        validation_video_mask,
        control_video,
        denoise_strength, 
        seed_textbox,
        is_api = False,
    ):    
        gc.collect()
        torch.cuda.empty_cache()
        torch.cuda.ipc_collect()

        if self.transformer is None:
            raise gr.Error(f"Please select a pretrained model path.")

        if self.lora_model_path != lora_model_dropdown:
            print("Update lora model")
            self.update_lora_model(lora_model_dropdown)
        
        if control_video is not None and self.model_type == "Inpaint":
            if is_api:
                return "", f"If specifying the control video, please set the model_type == \"Control\". "
            else:
                raise gr.Error(f"If specifying the control video, please set the model_type == \"Control\". ")

        if control_video is None and self.model_type == "Control":
            if is_api:
                return "", f"If set the model_type == \"Control\", please specifying the control video. "
            else:
                raise gr.Error(f"If set the model_type == \"Control\", please specifying the control video. ")

        if resize_method == "Resize according to Reference":
            if start_image is None and validation_video is None and control_video is None:
                if is_api:
                    return "", f"Please upload an image when using \"Resize according to Reference\"."
                else:
                    raise gr.Error(f"Please upload an image when using \"Resize according to Reference\".")
        
            aspect_ratio_sample_size    = {key : [x / 512 * base_resolution for x in ASPECT_RATIO_512[key]] for key in ASPECT_RATIO_512.keys()}
            if self.model_type == "Inpaint":
                if validation_video is not None:
                    original_width, original_height = Image.fromarray(cv2.VideoCapture(validation_video).read()[1]).size
                else:
                    original_width, original_height = start_image[0].size if type(start_image) is list else Image.open(start_image).size
            else:
                original_width, original_height = Image.fromarray(cv2.VideoCapture(control_video).read()[1]).size
            closest_size, closest_ratio = get_closest_ratio(original_height, original_width, ratios=aspect_ratio_sample_size)
            height_slider, width_slider = [int(x / 16) * 16 for x in closest_size]

        if self.transformer.config.in_channels == self.vae.config.latent_channels and start_image is not None:
            if is_api:
                return "", f"Please select an image to video pretrained model while using image to video."
            else:
                raise gr.Error(f"Please select an image to video pretrained model while using image to video.")

        if start_image is None and end_image is not None:
            if is_api:
                return "", f"If specifying the ending image of the video, please specify a starting image of the video."
            else:
                raise gr.Error(f"If specifying the ending image of the video, please specify a starting image of the video.")

        fps = {"v1": 12, "v2": 24, "v3": 24, "v4": 24, "v5": 8, "v5.1": 8}[self.edition]
        is_image = True if generation_method == "Image Generation" else False

<<<<<<< HEAD
=======
        self.pipeline.scheduler = scheduler_dict[sampler_dropdown].from_config(self.pipeline.scheduler.config)
        if self.lora_model_path != "none":
            # lora part
            self.pipeline = merge_lora(self.pipeline, self.lora_model_path, multiplier=lora_alpha_slider, device="cuda", dtype=self.weight_dtype)

>>>>>>> 78415be8
        if int(seed_textbox) != -1 and seed_textbox != "": torch.manual_seed(int(seed_textbox))
        else: seed_textbox = np.random.randint(0, 1e10)
        generator = torch.Generator(device="cuda").manual_seed(int(seed_textbox))

        self.pipeline.scheduler = all_cheduler_dict[sampler_dropdown].from_config(self.pipeline.scheduler.config)
        if self.lora_model_path != "none":
            # lora part
            self.pipeline = merge_lora(self.pipeline, self.lora_model_path, multiplier=lora_alpha_slider)
        
        try:
            if self.model_type == "Inpaint":
                if self.vae.cache_mag_vae:
                    length_slider = int((length_slider - 1) // self.vae.mini_batch_encoder * self.vae.mini_batch_encoder) + 1
                else:
                    length_slider = int(length_slider // self.vae.mini_batch_encoder * self.vae.mini_batch_encoder)
                    
                if self.transformer.config.in_channels != self.vae.config.latent_channels:
                    if validation_video is not None:
                        input_video, input_video_mask, clip_image = get_video_to_video_latent(validation_video, length_slider if not is_image else 1, sample_size=(height_slider, width_slider), validation_video_mask=validation_video_mask, fps=fps)
                        strength = denoise_strength
                    else:
                        input_video, input_video_mask, clip_image = get_image_to_video_latent(start_image, end_image, length_slider if not is_image else 1, sample_size=(height_slider, width_slider))
                        strength = 1

                    sample = self.pipeline(
                        prompt_textbox,
                        negative_prompt     = negative_prompt_textbox,
                        num_inference_steps = sample_step_slider,
                        guidance_scale      = cfg_scale_slider,
                        width               = width_slider,
                        height              = height_slider,
                        video_length        = length_slider if not is_image else 1,
                        generator           = generator,

                        video        = input_video,
                        mask_video   = input_video_mask,
                        strength     = strength,
                    ).frames
                else:
                    sample = self.pipeline(
                        prompt_textbox,
                        negative_prompt     = negative_prompt_textbox,
                        num_inference_steps = sample_step_slider,
                        guidance_scale      = cfg_scale_slider,
                        width               = width_slider,
                        height              = height_slider,
                        video_length        = length_slider if not is_image else 1,
                        generator           = generator
                    ).frames
            else:
                if self.vae.cache_mag_vae:
                    length_slider = int((length_slider - 1) // self.vae.mini_batch_encoder * self.vae.mini_batch_encoder) + 1
                else:
                    length_slider = int(length_slider // self.vae.mini_batch_encoder * self.vae.mini_batch_encoder)

                input_video, input_video_mask, clip_image = get_video_to_video_latent(control_video, length_slider if not is_image else 1, sample_size=(height_slider, width_slider), fps=fps)

                sample = self.pipeline(
                    prompt_textbox,
                    negative_prompt     = negative_prompt_textbox,
                    num_inference_steps = sample_step_slider,
                    guidance_scale      = cfg_scale_slider,
                    width               = width_slider,
                    height              = height_slider,
                    video_length        = length_slider if not is_image else 1,
                    generator           = generator,

                    control_video = input_video,
                ).frames
        except Exception as e:
            gc.collect()
            torch.cuda.empty_cache()
            torch.cuda.ipc_collect()
            if self.lora_model_path != "none":
                self.pipeline = unmerge_lora(self.pipeline, self.lora_model_path, multiplier=lora_alpha_slider, device="cuda", dtype=self.weight_dtype)
            if is_api:
                return "", f"Error. error information is {str(e)}"
            else:
                return gr.update(), gr.update(), f"Error. error information is {str(e)}"

        gc.collect()
        torch.cuda.empty_cache()
        torch.cuda.ipc_collect()
        
        # lora part
        if self.lora_model_path != "none":
            self.pipeline = unmerge_lora(self.pipeline, self.lora_model_path, multiplier=lora_alpha_slider, device="cuda", dtype=self.weight_dtype)

        if not os.path.exists(self.savedir_sample):
            os.makedirs(self.savedir_sample, exist_ok=True)
        index = len([path for path in os.listdir(self.savedir_sample)]) + 1
        prefix = str(index).zfill(3)
        
        gc.collect()
        torch.cuda.empty_cache()
        torch.cuda.ipc_collect()
        if is_image or length_slider == 1:
            save_sample_path = os.path.join(self.savedir_sample, prefix + f".png")

            image = sample[0, :, 0]
            image = image.transpose(0, 1).transpose(1, 2)
            image = (image * 255).numpy().astype(np.uint8)
            image = Image.fromarray(image)
            image.save(save_sample_path)
            if is_api:
                return save_sample_path, "Success"
            else:
                if gradio_version_is_above_4:
                    return gr.Image(value=save_sample_path, visible=True), gr.Video(value=None, visible=False), "Success"
                else:
                    return gr.Image.update(value=save_sample_path, visible=True), gr.Video.update(value=None, visible=False), "Success"
        else:
            save_sample_path = os.path.join(self.savedir_sample, prefix + f".mp4")
            save_videos_grid(sample, save_sample_path, fps=fps)
            if is_api:
                return save_sample_path, "Success"
            else:
                if gradio_version_is_above_4:
                    return gr.Image(visible=False, value=None), gr.Video(value=save_sample_path, visible=True), "Success"
                else:
                    return gr.Image.update(visible=False, value=None), gr.Video.update(value=save_sample_path, visible=True), "Success"


def ui_modelscope(model_type, edition, config_path, model_name, savedir_sample, GPU_memory_mode, weight_dtype):
    controller = EasyAnimateController_Modelscope(model_type, edition, config_path, model_name, savedir_sample, GPU_memory_mode, weight_dtype)

    with gr.Blocks(css=css) as demo:
        gr.Markdown(
            """
            # EasyAnimate: An End-to-End Solution for High-Resolution and Long Video Generation 
             
            Generate your videos easily.   

            EasyAnimate is an end-to-end solution for generating high-resolution and long videos. We can train transformer based diffusion generators, train VAEs for processing long videos, and preprocess metadata.   
            
            [Github](https://github.com/aigc-apps/EasyAnimate/)
            """
        )
        with gr.Column(variant="panel"):
            gr.Markdown(
                """
                ### 1. Model checkpoints (模型路径).
                """
            )
            with gr.Row():
                diffusion_transformer_dropdown = gr.Dropdown(
                    label="Pretrained Model Path (预训练模型路径)",
                    choices=[model_name],
                    value=model_name,
                    interactive=False,
                )
            with gr.Row():
                motion_module_dropdown = gr.Dropdown(
                    label="Select motion module (选择运动模块[非必需])",
                    choices=["none"],
                    value="none",
                    interactive=False,
                    visible=False
                )
                base_model_dropdown = gr.Dropdown(
                    label="Select base Dreambooth model (选择基模型[非必需])",
                    choices=["none"],
                    value="none",
                    interactive=False,
                    visible=False
                )
                with gr.Column(visible=False):
                    gr.Markdown(
                        """
                        ### Minimalism is an example portrait of Lora, triggered by specific prompt words. More details can be found on [Wiki](https://github.com/aigc-apps/EasyAnimate/wiki/Training-Lora).
                        """
                    )
                    with gr.Row():
                        lora_model_dropdown = gr.Dropdown(
                            label="Select LoRA model",
                            choices=["none"],
                            value="none",
                            interactive=False,
                        )

                        lora_alpha_slider = gr.Slider(label="LoRA alpha (LoRA权重)", value=0.55, minimum=0, maximum=2, interactive=True)
                
        with gr.Column(variant="panel"):
            gr.Markdown(
                """
                ### 2. Configs for Generation (生成参数配置).
                """
            )

            prompt_textbox = gr.Textbox(label="Prompt (正向提示词)", lines=2, value="A young woman with beautiful, clear eyes and blonde hair stands in the forest, wearing a white dress and a crown. Her expression is serene, reminiscent of a movie star, with fair and youthful skin. Her brown long hair flows in the wind. The video quality is very high, with a clear view. High quality, masterpiece, best quality, high resolution, ultra-fine, fantastical.")
            gr.Markdown(
                """
                Using longer neg prompt such as "Blurring, mutation, deformation, distortion, dark and solid, comics, text subtitles, line art." can increase stability. Adding words such as "quiet, solid" to the neg prompt can increase dynamism.   
                使用更长的neg prompt如"模糊，突变，变形，失真，画面暗，文本字幕，画面固定，连环画，漫画，线稿，没有主体。"，可以增加稳定性。在neg prompt中添加"安静，固定"等词语可以增加动态性。
                """
            )
            negative_prompt_textbox = gr.Textbox(label="Negative prompt (负向提示词)", lines=2, value="Twisted body, limb deformities, text captions, comic, static, ugly, error, messy code." )
                
            with gr.Row():
                with gr.Column():
                    with gr.Row():
                        if edition in ["v5.1"]:
                            sampler_dropdown   = gr.Dropdown(
                                label="Sampling method (采样器种类)", 
                                choices=list(flow_scheduler_dict.keys()), value=list(flow_scheduler_dict.keys())[0]
                            )
                        else:
                            sampler_dropdown   = gr.Dropdown(
                                label="Sampling method (采样器种类)", 
                                choices=list(ddpm_scheduler_dict.keys()), value=list(ddpm_scheduler_dict.keys())[0]
                            )
                        sample_step_slider = gr.Slider(label="Sampling steps (生成步数)", value=50, minimum=10, maximum=50, step=1, interactive=False)
                    
                    if edition == "v1":
                        width_slider     = gr.Slider(label="Width (视频宽度)",            value=512, minimum=384, maximum=704, step=32)
                        height_slider    = gr.Slider(label="Height (视频高度)",           value=512, minimum=384, maximum=704, step=32)

                        with gr.Group():
                            generation_method = gr.Radio(
                                ["Video Generation", "Image Generation"],
                                value="Video Generation",
                                show_label=False,
                                visible=False,
                            )
                            length_slider = gr.Slider(label="Animation length (视频帧数)", value=80,  minimum=40,  maximum=96,   step=1)
                        overlap_video_length = gr.Slider(label="Overlap length (视频续写的重叠帧数)", value=4, minimum=1,   maximum=4,  step=1, visible=False)
                        partial_video_length = gr.Slider(label="Partial video generation length (每个部分的视频生成帧数)", value=72, minimum=8,   maximum=144,  step=8, visible=False)
                        cfg_scale_slider = gr.Slider(label="CFG Scale (引导系数)",        value=6.0, minimum=0,   maximum=20)
                    else:
                        resize_method = gr.Radio(
                            ["Generate by", "Resize according to Reference"],
                            value="Generate by",
                            show_label=False,
                        )
                        width_slider     = gr.Slider(label="Width (视频宽度)",            value=672, minimum=128, maximum=1344, step=16, interactive=False)
                        height_slider    = gr.Slider(label="Height (视频高度)",           value=384, minimum=128, maximum=1344, step=16, interactive=False)
                        base_resolution  = gr.Radio(label="Base Resolution of Pretrained Models", value=512, choices=[512, 768, 960], interactive=False, visible=False)

                        with gr.Group():
                            generation_method = gr.Radio(
                                ["Video Generation", "Image Generation"],
                                value="Video Generation",
                                show_label=False,
                                visible=True,
                            )
                            if edition in ["v2", "v3", "v4"]:
                                length_slider = gr.Slider(label="Animation length (视频帧数)", value=144, minimum=8,   maximum=144,  step=8)
                            else:
                                length_slider = gr.Slider(label="Animation length (视频帧数)", value=49, minimum=5,   maximum=49,  step=4)
                            overlap_video_length = gr.Slider(label="Overlap length (视频续写的重叠帧数)", value=4, minimum=1,   maximum=4,  step=1, visible=False)
                            partial_video_length = gr.Slider(label="Partial video generation length (每个部分的视频生成帧数)", value=72, minimum=8,   maximum=144,  step=8, visible=False)
                        
                        source_method = gr.Radio(
                            ["Text to Video (文本到视频)", "Image to Video (图片到视频)", "Video to Video (视频到视频)", "Video Control (视频控制)"],
                            value="Text to Video (文本到视频)",
                            show_label=False,
                        )
                        with gr.Column(visible = False) as image_to_video_col:
                            with gr.Row():
                                start_image = gr.Image(label="The image at the beginning of the video (图片到视频的开始图片)", show_label=True, elem_id="i2v_start", sources="upload", type="filepath")
                            
                            template_gallery_path = ["asset/1.png", "asset/2.png", "asset/3.png", "asset/4.png", "asset/5.png"]
                            def select_template(evt: gr.SelectData):
                                text = {
                                    "asset/1.png": "A brown dog is shaking its head and sitting on a light colored sofa in a comfortable room. Behind the dog, there is a framed painting on the shelf surrounded by pink flowers. The soft and warm lighting in the room creates a comfortable atmosphere.", 
                                    "asset/2.png": "A sailboat navigates through moderately rough seas, with waves and ocean spray visible. The sailboat features a white hull and sails, accompanied by an orange sail catching the wind. The sky above shows dramatic, cloudy formations with a sunset or sunrise backdrop, casting warm colors across the scene. The water reflects the golden light, enhancing the visual contrast between the dark ocean and the bright horizon. The camera captures the scene with a dynamic and immersive angle, showcasing the movement of the boat and the energy of the ocean.", 
                                    "asset/3.png": "A stunningly beautiful woman with flowing long hair stands gracefully, her elegant dress rippling and billowing in the gentle wind. Petals falling off. Her serene expression and the natural movement of her attire create an enchanting and captivating scene, full of ethereal charm.", 
                                    "asset/4.png": "An astronaut, clad in a full space suit with a helmet, plays an electric guitar while floating in a cosmic environment filled with glowing particles and rocky textures. The scene is illuminated by a warm light source, creating dramatic shadows and contrasts. The background features a complex geometry, similar to a space station or an alien landscape, indicating a futuristic or otherworldly setting.", 
                                    "asset/5.png": "Fireworks light up the evening sky over a sprawling cityscape with gothic-style buildings featuring pointed towers and clock faces. The city is lit by both artificial lights from the buildings and the colorful bursts of the fireworks. The scene is viewed from an elevated angle, showcasing a vibrant urban environment set against a backdrop of a dramatic, partially cloudy sky at dusk.", 
                                }[template_gallery_path[evt.index]]
                                return template_gallery_path[evt.index], text

                            template_gallery = gr.Gallery(
                                template_gallery_path,
                                columns=5, rows=1,
                                height=140,
                                allow_preview=False,
                                container=False,
                                label="Template Examples",
                            )
                            template_gallery.select(select_template, None, [start_image, prompt_textbox])

                            with gr.Accordion("The image at the ending of the video (图片到视频的结束图片[非必需, Optional])", open=False):
                                end_image   = gr.Image(label="The image at the ending of the video (图片到视频的结束图片[非必需, Optional])", show_label=False, elem_id="i2v_end", sources="upload", type="filepath")

                        with gr.Column(visible = False) as video_to_video_col:
                            with gr.Row():
                                validation_video = gr.Video(
                                    label="The video to convert (视频转视频的参考视频)",  show_label=True, 
                                    elem_id="v2v", sources="upload", 
                                ) 
                            with gr.Accordion("The mask of the video to inpaint (视频重新绘制的mask[非必需, Optional])", open=False):
                                gr.Markdown(
                                    """
                                    - Please set a larger denoise_strength when using validation_video_mask, such as 1.00 instead of 0.70  
                                    - (请设置更大的denoise_strength，当使用validation_video_mask的时候，比如1而不是0.70)
                                    """
                                )
                                validation_video_mask = gr.Image(
                                    label="The mask of the video to inpaint (视频重新绘制的mask[非必需, Optional])",
                                    show_label=False, elem_id="v2v_mask", sources="upload", type="filepath"
                                )
                            denoise_strength = gr.Slider(label="Denoise strength (重绘系数)", value=0.70, minimum=0.10, maximum=1.00, step=0.01)

                        with gr.Column(visible = False) as control_video_col:
                            gr.Markdown(
                                """
                                Demo pose control video can be downloaded here [URL](https://pai-aigc-photog.oss-cn-hangzhou.aliyuncs.com/cogvideox_fun/asset/v1.1/pose.mp4).
                                Only normal controls are supported in app.py; trajectory control and camera control need ComfyUI, as shown in https://github.com/aigc-apps/EasyAnimate/tree/main/comfyui.
                                """
                            )
                            control_video = gr.Video(
                                label="The control video (用于提供控制信号的video)",  show_label=True, 
                                elem_id="v2v_control", sources="upload", 
                            )

                    cfg_scale_slider  = gr.Slider(label="CFG Scale (引导系数)",        value=6.0, minimum=0,   maximum=20)
                    
                    with gr.Row():
                        seed_textbox = gr.Textbox(label="Seed (随机种子)", value=43)
                        seed_button  = gr.Button(value="\U0001F3B2", elem_classes="toolbutton")
                        seed_button.click(
                            fn=lambda: gr.Textbox(value=random.randint(1, 1e8)) if gradio_version_is_above_4 else gr.Textbox.update(value=random.randint(1, 1e8)), 
                            inputs=[], 
                            outputs=[seed_textbox]
                        )

                    generate_button = gr.Button(value="Generate (生成)", variant='primary')
                    
                with gr.Column():
                    result_image = gr.Image(label="Generated Image (生成图片)", interactive=False, visible=False)
                    result_video = gr.Video(label="Generated Animation (生成视频)", interactive=False)
                    infer_progress = gr.Textbox(
                        label="Generation Info (生成信息)",
                        value="No task currently",
                        interactive=False
                    )

            def upload_generation_method(generation_method):
                if edition == "v1":
                    f_maximum = 80
                    f_value = 80
                elif edition in ["v2", "v3", "v4"]:
                    f_maximum = 144
                    f_value = 144
                else:
                    f_maximum = 49
                    f_value = 49

                if generation_method == "Video Generation":
                    return gr.update(visible=True, maximum=f_maximum, value=f_value)
                elif generation_method == "Image Generation":
                    return gr.update(visible=False)
            generation_method.change(
                upload_generation_method, generation_method, [length_slider]
            )

            def upload_source_method(source_method):
                if source_method == "Text to Video (文本到视频)":
                    return [gr.update(visible=False), gr.update(visible=False), gr.update(visible=False), gr.update(value=None), gr.update(value=None), gr.update(value=None), gr.update(value=None), gr.update(value=None)]
                elif source_method == "Image to Video (图片到视频)":
                    return [gr.update(visible=True), gr.update(visible=False), gr.update(visible=False), gr.update(), gr.update(), gr.update(value=None), gr.update(value=None), gr.update(value=None)]
                elif source_method == "Video to Video (视频到视频)":
                    return [gr.update(visible=False), gr.update(visible=True), gr.update(visible=False), gr.update(value=None), gr.update(value=None), gr.update(), gr.update(), gr.update(value=None)]
                else:
                    return [gr.update(visible=False), gr.update(visible=False), gr.update(visible=True), gr.update(value=None), gr.update(value=None), gr.update(value=None), gr.update(value=None), gr.update()]
            source_method.change(
                upload_source_method, source_method, [
                    image_to_video_col, video_to_video_col, control_video_col, start_image, end_image, 
                    validation_video, validation_video_mask, control_video
                ]
            )

            def upload_resize_method(resize_method):
                if resize_method == "Generate by":
                    return [gr.update(visible=True), gr.update(visible=True), gr.update(visible=False)]
                else:
                    return [gr.update(visible=False), gr.update(visible=False), gr.update(visible=True)]
            resize_method.change(
                upload_resize_method, resize_method, [width_slider, height_slider, base_resolution]
            )

            generate_button.click(
                fn=controller.generate,
                inputs=[
                    diffusion_transformer_dropdown,
                    motion_module_dropdown,
                    base_model_dropdown,
                    lora_model_dropdown, 
                    lora_alpha_slider,
                    prompt_textbox, 
                    negative_prompt_textbox, 
                    sampler_dropdown, 
                    sample_step_slider, 
                    resize_method,
                    width_slider, 
                    height_slider, 
                    base_resolution, 
                    generation_method, 
                    length_slider, 
                    overlap_video_length, 
                    partial_video_length, 
                    cfg_scale_slider, 
                    start_image, 
                    end_image, 
                    validation_video,
                    validation_video_mask,
                    control_video,
                    denoise_strength, 
                    seed_textbox,
                ],
                outputs=[result_image, result_video, infer_progress]
            )
    return demo, controller


def post_eas(
    diffusion_transformer_dropdown, motion_module_dropdown,
    base_model_dropdown, lora_model_dropdown, lora_alpha_slider,
    prompt_textbox, negative_prompt_textbox, 
    sampler_dropdown, sample_step_slider, resize_method, width_slider, height_slider,
    base_resolution, generation_method, length_slider, cfg_scale_slider, 
    start_image, end_image, validation_video, validation_video_mask, denoise_strength, seed_textbox,
):
    if start_image is not None:
        with open(start_image, 'rb') as file:
            file_content = file.read()
            start_image_encoded_content = base64.b64encode(file_content)
            start_image = start_image_encoded_content.decode('utf-8')

    if end_image is not None:
        with open(end_image, 'rb') as file:
            file_content = file.read()
            end_image_encoded_content = base64.b64encode(file_content)
            end_image = end_image_encoded_content.decode('utf-8')

    if validation_video is not None:
        with open(validation_video, 'rb') as file:
            file_content = file.read()
            validation_video_encoded_content = base64.b64encode(file_content)
            validation_video = validation_video_encoded_content.decode('utf-8')

    if validation_video_mask is not None:
        with open(validation_video_mask, 'rb') as file:
            file_content = file.read()
            validation_video_mask_encoded_content = base64.b64encode(file_content)
            validation_video_mask = validation_video_mask_encoded_content.decode('utf-8')


    datas = {
        "base_model_path": base_model_dropdown,
        "motion_module_path": motion_module_dropdown,
        "lora_model_path": lora_model_dropdown, 
        "lora_alpha_slider": lora_alpha_slider, 
        "prompt_textbox": prompt_textbox, 
        "negative_prompt_textbox": negative_prompt_textbox, 
        "sampler_dropdown": sampler_dropdown, 
        "sample_step_slider": sample_step_slider, 
        "resize_method": resize_method,
        "width_slider": width_slider, 
        "height_slider": height_slider, 
        "base_resolution": base_resolution,
        "generation_method": generation_method,
        "length_slider": length_slider,
        "cfg_scale_slider": cfg_scale_slider,
        "start_image": start_image,
        "end_image": end_image,
        "validation_video": validation_video,
        "validation_video_mask": validation_video_mask,
        "denoise_strength": denoise_strength,
        "seed_textbox": seed_textbox,
    }

    session = requests.session()
    session.headers.update({"Authorization": os.environ.get("EAS_TOKEN")})

    response = session.post(url=f'{os.environ.get("EAS_URL")}/easyanimate/infer_forward', json=datas, timeout=300)

    outputs = response.json()
    return outputs


class EasyAnimateController_EAS:
    def __init__(self, edition, config_path, model_name, savedir_sample):
        self.savedir_sample = savedir_sample
        os.makedirs(self.savedir_sample, exist_ok=True)

    def generate(
        self,
        diffusion_transformer_dropdown,
        motion_module_dropdown,
        base_model_dropdown,
        lora_model_dropdown, 
        lora_alpha_slider,
        prompt_textbox, 
        negative_prompt_textbox, 
        sampler_dropdown, 
        sample_step_slider, 
        resize_method,
        width_slider, 
        height_slider, 
        base_resolution, 
        generation_method, 
        length_slider, 
        cfg_scale_slider, 
        start_image, 
        end_image, 
        validation_video,
        validation_video_mask,
        denoise_strength, 
        seed_textbox
    ):
        is_image = True if generation_method == "Image Generation" else False

        outputs = post_eas(
            diffusion_transformer_dropdown, motion_module_dropdown,
            base_model_dropdown, lora_model_dropdown, lora_alpha_slider,
            prompt_textbox, negative_prompt_textbox, 
            sampler_dropdown, sample_step_slider, resize_method, width_slider, height_slider,
            base_resolution, generation_method, length_slider, cfg_scale_slider, 
            start_image, end_image, validation_video, validation_video_mask, denoise_strength, 
            seed_textbox
        )
        try:
            base64_encoding = outputs["base64_encoding"]
        except:
            return gr.Image(visible=False, value=None), gr.Video(None, visible=True), outputs["message"]
            
        decoded_data = base64.b64decode(base64_encoding)

        if not os.path.exists(self.savedir_sample):
            os.makedirs(self.savedir_sample, exist_ok=True)
        index = len([path for path in os.listdir(self.savedir_sample)]) + 1
        prefix = str(index).zfill(3)
        
        if is_image or length_slider == 1:
            save_sample_path = os.path.join(self.savedir_sample, prefix + f".png")
            with open(save_sample_path, "wb") as file:
                file.write(decoded_data)
            if gradio_version_is_above_4:
                return gr.Image(value=save_sample_path, visible=True), gr.Video(value=None, visible=False), "Success"
            else:
                return gr.Image.update(value=save_sample_path, visible=True), gr.Video.update(value=None, visible=False), "Success"
        else:
            save_sample_path = os.path.join(self.savedir_sample, prefix + f".mp4")
            with open(save_sample_path, "wb") as file:
                file.write(decoded_data)
            if gradio_version_is_above_4:
                return gr.Image(visible=False, value=None), gr.Video(value=save_sample_path, visible=True), "Success"
            else:
                return gr.Image.update(visible=False, value=None), gr.Video.update(value=save_sample_path, visible=True), "Success"


def ui_eas(edition, config_path, model_name, savedir_sample):
    controller = EasyAnimateController_EAS(edition, config_path, model_name, savedir_sample)

    with gr.Blocks(css=css) as demo:
        gr.Markdown(
            """
            # EasyAnimate: An End-to-End Solution for High-Resolution and Long Video Generation 
             
            Generate your videos easily.   

            EasyAnimate is an end-to-end solution for generating high-resolution and long videos. We can train transformer based diffusion generators, train VAEs for processing long videos, and preprocess metadata.   
            
            [Github](https://github.com/aigc-apps/EasyAnimate/)
            """
        )
        with gr.Column(variant="panel"):
            gr.Markdown(
                """
                ### 1. Model checkpoints.
                """
            )
            with gr.Row():
                diffusion_transformer_dropdown = gr.Dropdown(
                    label="Pretrained Model Path",
                    choices=[model_name],
                    value=model_name,
                    interactive=False,
                )
            with gr.Row():
                motion_module_dropdown = gr.Dropdown(
                    label="Select motion module",
                    choices=["none"],
                    value="none",
                    interactive=False,
                    visible=False
                )
                base_model_dropdown = gr.Dropdown(
                    label="Select base Dreambooth model",
                    choices=["none"],
                    value="none",
                    interactive=False,
                    visible=False
                )
                with gr.Column(visible=False):
                    gr.Markdown(
                        """
                        ### Minimalism is an example portrait of Lora, triggered by specific prompt words. More details can be found on [Wiki](https://github.com/aigc-apps/EasyAnimate/wiki/Training-Lora).
                        """
                    )
                    with gr.Row():
                        lora_model_dropdown = gr.Dropdown(
                            label="Select LoRA model",
                            choices=["none"],
                            value="none",
                            interactive=False,
                        )

                        lora_alpha_slider = gr.Slider(label="LoRA alpha (LoRA权重)", value=0.55, minimum=0, maximum=2, interactive=True)
                
        with gr.Column(variant="panel"):
            gr.Markdown(
                """
                ### 2. Configs for Generation.
                """
            )
            
            prompt_textbox = gr.Textbox(label="Prompt", lines=2, value="A young woman with beautiful, clear eyes and blonde hair stands in the forest, wearing a white dress and a crown. Her expression is serene, reminiscent of a movie star, with fair and youthful skin. Her brown long hair flows in the wind. The video quality is very high, with a clear view. High quality, masterpiece, best quality, high resolution, ultra-fine, fantastical.")
            gr.Markdown(
                """
                Using longer neg prompt such as "Blurring, mutation, deformation, distortion, dark and solid, comics, text subtitles, line art." can increase stability. Adding words such as "quiet, solid" to the neg prompt can increase dynamism.   
                使用更长的neg prompt如"模糊，突变，变形，失真，画面暗，文本字幕，画面固定，连环画，漫画，线稿，没有主体。"，可以增加稳定性。在neg prompt中添加"安静，固定"等词语可以增加动态性。
                """
            )
            negative_prompt_textbox = gr.Textbox(label="Negative prompt", lines=2, value="Twisted body, limb deformities, text captions, comic, static, ugly, error, messy code." )
                
            with gr.Row():
                with gr.Column():
                    with gr.Row():
                        if edition in ["v5.1"]:
                            sampler_dropdown   = gr.Dropdown(
                                label="Sampling method (采样器种类)", 
                                choices=list(flow_scheduler_dict.keys()), value=list(flow_scheduler_dict.keys())[0]
                            )
                        else:
                            sampler_dropdown   = gr.Dropdown(
                                label="Sampling method (采样器种类)", 
                                choices=list(ddpm_scheduler_dict.keys()), value=list(ddpm_scheduler_dict.keys())[0]
                            )
                        sample_step_slider = gr.Slider(label="Sampling steps", value=50, minimum=10, maximum=50, step=1, interactive=False)
                    
                    if edition == "v1":
                        width_slider     = gr.Slider(label="Width",            value=512, minimum=384, maximum=704, step=32)
                        height_slider    = gr.Slider(label="Height",           value=512, minimum=384, maximum=704, step=32)

                        with gr.Group():
                            generation_method = gr.Radio(
                                ["Video Generation", "Image Generation"],
                                value="Video Generation",
                                show_label=False,
                                visible=False,
                            )
                            length_slider    = gr.Slider(label="Animation length", value=80,  minimum=40,  maximum=96,   step=1)
                        cfg_scale_slider = gr.Slider(label="CFG Scale",        value=6.0, minimum=0,   maximum=20)
                    else:
                        resize_method = gr.Radio(
                            ["Generate by", "Resize according to Reference"],
                            value="Generate by",
                            show_label=False,
                        )
                        width_slider     = gr.Slider(label="Width (视频宽度)",            value=672, minimum=128, maximum=1344, step=16, interactive=False)
                        height_slider    = gr.Slider(label="Height (视频高度)",           value=384, minimum=128, maximum=1344, step=16, interactive=False)
                        base_resolution  = gr.Radio(label="Base Resolution of Pretrained Models", value=512, choices=[512, 768, 960], interactive=False, visible=False)

                        with gr.Group():
                            generation_method = gr.Radio(
                                ["Video Generation", "Image Generation"],
                                value="Video Generation",
                                show_label=False,
                                visible=True,
                            )
                            if edition in ["v2", "v3", "v4"]:
                                length_slider = gr.Slider(label="Animation length (视频帧数)", value=144, minimum=8,   maximum=144,  step=8)
                            else:
                                length_slider = gr.Slider(label="Animation length (视频帧数)", value=49, minimum=5,   maximum=49,  step=4)
                        
                        source_method = gr.Radio(
                            ["Text to Video (文本到视频)", "Image to Video (图片到视频)", "Video to Video (视频到视频)"],
                            value="Text to Video (文本到视频)",
                            show_label=False,
                        )
                        with gr.Column(visible = False) as image_to_video_col:
                            start_image = gr.Image(label="The image at the beginning of the video", show_label=True, elem_id="i2v_start", sources="upload", type="filepath")
                            
                            template_gallery_path = ["asset/1.png", "asset/2.png", "asset/3.png", "asset/4.png", "asset/5.png"]
                            def select_template(evt: gr.SelectData):
                                text = {
                                    "asset/1.png": "A brown dog is shaking its head and sitting on a light colored sofa in a comfortable room. Behind the dog, there is a framed painting on the shelf surrounded by pink flowers. The soft and warm lighting in the room creates a comfortable atmosphere.", 
                                    "asset/2.png": "A sailboat navigates through moderately rough seas, with waves and ocean spray visible. The sailboat features a white hull and sails, accompanied by an orange sail catching the wind. The sky above shows dramatic, cloudy formations with a sunset or sunrise backdrop, casting warm colors across the scene. The water reflects the golden light, enhancing the visual contrast between the dark ocean and the bright horizon. The camera captures the scene with a dynamic and immersive angle, showcasing the movement of the boat and the energy of the ocean.", 
                                    "asset/3.png": "A stunningly beautiful woman with flowing long hair stands gracefully, her elegant dress rippling and billowing in the gentle wind. Petals falling off. Her serene expression and the natural movement of her attire create an enchanting and captivating scene, full of ethereal charm.", 
                                    "asset/4.png": "An astronaut, clad in a full space suit with a helmet, plays an electric guitar while floating in a cosmic environment filled with glowing particles and rocky textures. The scene is illuminated by a warm light source, creating dramatic shadows and contrasts. The background features a complex geometry, similar to a space station or an alien landscape, indicating a futuristic or otherworldly setting.", 
                                    "asset/5.png": "Fireworks light up the evening sky over a sprawling cityscape with gothic-style buildings featuring pointed towers and clock faces. The city is lit by both artificial lights from the buildings and the colorful bursts of the fireworks. The scene is viewed from an elevated angle, showcasing a vibrant urban environment set against a backdrop of a dramatic, partially cloudy sky at dusk.", 
                                }[template_gallery_path[evt.index]]
                                return template_gallery_path[evt.index], text

                            template_gallery = gr.Gallery(
                                template_gallery_path,
                                columns=5, rows=1,
                                height=140,
                                allow_preview=False,
                                container=False,
                                label="Template Examples",
                            )
                            template_gallery.select(select_template, None, [start_image, prompt_textbox])

                            with gr.Accordion("The image at the ending of the video (Optional)", open=False):
                                end_image   = gr.Image(label="The image at the ending of the video (Optional)", show_label=True, elem_id="i2v_end", sources="upload", type="filepath")
                        
                        with gr.Column(visible = False) as video_to_video_col:
                            with gr.Row():
                                validation_video = gr.Video(
                                    label="The video to convert (视频转视频的参考视频)",  show_label=True, 
                                    elem_id="v2v", sources="upload", 
                                )
                            with gr.Accordion("The mask of the video to inpaint (视频重新绘制的mask[非必需, Optional])", open=False):
                                gr.Markdown(
                                    """
                                    - Please set a larger denoise_strength when using validation_video_mask, such as 1.00 instead of 0.70  
                                    - (请设置更大的denoise_strength，当使用validation_video_mask的时候，比如1而不是0.70)
                                    """
                                )
                                validation_video_mask = gr.Image(
                                    label="The mask of the video to inpaint (视频重新绘制的mask[非必需, Optional])",
                                    show_label=False, elem_id="v2v_mask", sources="upload", type="filepath"
                                )
                            denoise_strength = gr.Slider(label="Denoise strength (重绘系数)", value=0.70, minimum=0.10, maximum=1.00, step=0.01)

                        cfg_scale_slider  = gr.Slider(label="CFG Scale (引导系数)",        value=6.0, minimum=0,   maximum=20)

                    with gr.Row():
                        seed_textbox = gr.Textbox(label="Seed", value=43)
                        seed_button  = gr.Button(value="\U0001F3B2", elem_classes="toolbutton")
                        seed_button.click(
                            fn=lambda: gr.Textbox(value=random.randint(1, 1e8)) if gradio_version_is_above_4 else gr.Textbox.update(value=random.randint(1, 1e8)), 
                            inputs=[], 
                            outputs=[seed_textbox]
                        )

                    generate_button = gr.Button(value="Generate", variant='primary')
                    
                with gr.Column():
                    result_image = gr.Image(label="Generated Image", interactive=False, visible=False)
                    result_video = gr.Video(label="Generated Animation", interactive=False)
                    infer_progress = gr.Textbox(
                        label="Generation Info",
                        value="No task currently",
                        interactive=False
                    )

            def upload_generation_method(generation_method):
                if edition == "v1":
                    f_maximum = 80
                    f_value = 80
                elif edition in ["v2", "v3", "v4"]:
                    f_maximum = 144
                    f_value = 144
                else:
                    f_maximum = 49
                    f_value = 49

                if generation_method == "Video Generation":
                    return gr.update(visible=True, maximum=f_maximum, value=f_value)
                elif generation_method == "Image Generation":
                    return gr.update(visible=False)
            generation_method.change(
                upload_generation_method, generation_method, [length_slider]
            )

            def upload_source_method(source_method):
                if source_method == "Text to Video (文本到视频)":
                    return [gr.update(visible=False), gr.update(visible=False), gr.update(value=None), gr.update(value=None), gr.update(value=None), gr.update(value=None)]
                elif source_method == "Image to Video (图片到视频)":
                    return [gr.update(visible=True), gr.update(visible=False), gr.update(), gr.update(), gr.update(value=None), gr.update(value=None)]
                else:
                    return [gr.update(visible=False), gr.update(visible=True), gr.update(value=None), gr.update(value=None), gr.update(), gr.update()]
            source_method.change(
                upload_source_method, source_method, [image_to_video_col, video_to_video_col, start_image, end_image, validation_video, validation_video_mask]
            )

            def upload_resize_method(resize_method):
                if resize_method == "Generate by":
                    return [gr.update(visible=True), gr.update(visible=True), gr.update(visible=False)]
                else:
                    return [gr.update(visible=False), gr.update(visible=False), gr.update(visible=True)]
            resize_method.change(
                upload_resize_method, resize_method, [width_slider, height_slider, base_resolution]
            )

            generate_button.click(
                fn=controller.generate,
                inputs=[
                    diffusion_transformer_dropdown,
                    motion_module_dropdown,
                    base_model_dropdown,
                    lora_model_dropdown, 
                    lora_alpha_slider,
                    prompt_textbox, 
                    negative_prompt_textbox, 
                    sampler_dropdown, 
                    sample_step_slider, 
                    resize_method,
                    width_slider, 
                    height_slider, 
                    base_resolution, 
                    generation_method, 
                    length_slider, 
                    cfg_scale_slider, 
                    start_image, 
                    end_image, 
                    validation_video,
                    validation_video_mask,
                    denoise_strength, 
                    seed_textbox,
                ],
                outputs=[result_image, result_video, infer_progress]
            )
    return demo, controller<|MERGE_RESOLUTION|>--- conflicted
+++ resolved
@@ -460,15 +460,7 @@
         self.pipeline.scheduler = all_cheduler_dict[sampler_dropdown].from_config(self.pipeline.scheduler.config)
         if self.lora_model_path != "none":
             # lora part
-<<<<<<< HEAD
             self.pipeline = merge_lora(self.pipeline, self.lora_model_path, multiplier=lora_alpha_slider)
-=======
-            self.pipeline = merge_lora(self.pipeline, self.lora_model_path, multiplier=lora_alpha_slider, device="cuda", dtype=self.weight_dtype)
-
-        if int(seed_textbox) != -1 and seed_textbox != "": torch.manual_seed(int(seed_textbox))
-        else: seed_textbox = np.random.randint(0, 1e10)
-        generator = torch.Generator(device="cuda").manual_seed(int(seed_textbox))
->>>>>>> 78415be8
         
         try:
             if self.model_type == "Inpaint":
@@ -1258,14 +1250,6 @@
         fps = {"v1": 12, "v2": 24, "v3": 24, "v4": 24, "v5": 8, "v5.1": 8}[self.edition]
         is_image = True if generation_method == "Image Generation" else False
 
-<<<<<<< HEAD
-=======
-        self.pipeline.scheduler = scheduler_dict[sampler_dropdown].from_config(self.pipeline.scheduler.config)
-        if self.lora_model_path != "none":
-            # lora part
-            self.pipeline = merge_lora(self.pipeline, self.lora_model_path, multiplier=lora_alpha_slider, device="cuda", dtype=self.weight_dtype)
-
->>>>>>> 78415be8
         if int(seed_textbox) != -1 and seed_textbox != "": torch.manual_seed(int(seed_textbox))
         else: seed_textbox = np.random.randint(0, 1e10)
         generator = torch.Generator(device="cuda").manual_seed(int(seed_textbox))
