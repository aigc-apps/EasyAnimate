import os
from pathlib import Path
from typing import Optional

from func_timeout import FunctionTimedOut, func_timeout
from PIL import Image
from torch.utils.data import DataLoader, Dataset

from .logger import logger
from .video_utils import extract_frames

<<<<<<< HEAD

ALL_VIDEO_EXT = set([".mp4", ".webm", ".mkv", ".avi", ".flv", ".mov", ".ts"])
=======
ALL_VIDEO_EXT = set(["mp4", "webm", "mkv", "avi", "flv", "mov"])
>>>>>>> 59bb7f01
VIDEO_READER_TIMEOUT = 300


def collate_fn(batch):
    batch = list(filter(lambda x: x is not None, batch))
    if len(batch) != 0:
        return {k: [item[k] for item in batch] for k in batch[0].keys()}
    return {}


class VideoDataset(Dataset):
    def __init__(
        self,
        dataset_inputs: dict[str, list[str]],
        video_folder: Optional[str] = None,
        video_path_column: str = "video_path",
        text_column: Optional[str] = None,
        sample_method: str = "mid",
        num_sampled_frames: int = 1,
        num_sample_stride: Optional[int] = None
    ):
        length = len(dataset_inputs[list(dataset_inputs.keys())[0]])
        if not all(len(v) == length for v in dataset_inputs.values()):
            raise ValueError("All values in the dataset_inputs must have the same length.")
        
        self.video_path_column = video_path_column
        self.video_folder = video_folder
        self.video_path_list = dataset_inputs[video_path_column]
        if self.video_folder is not None:
            self.video_path_list = [os.path.join(self.video_folder, video_path) for video_path in self.video_path_list]
        self.text_column = text_column
        self.text_list = dataset_inputs[self.text_column] if self.text_column is not None else None

        self.sample_method = sample_method
        self.num_sampled_frames = num_sampled_frames
        self.num_sample_stride = num_sample_stride

    def __getitem__(self, index):
        video_path = self.video_path_list[index]
        if self.sample_method == "image":
            try:
                sampled_frame_idx_list = None
                with open(video_path, "rb") as f:
                    sampled_frame_list = [Image.open(f).convert("RGB")]
            except Exception as e:
                logger.warning(f"Failed to extract frames from video {video_path}. Error is {e}.")
                return None
        else:
            # It is a trick to deal with decord hanging when reading some abnormal videos.
            try:
                sample_args = (video_path, self.sample_method, self.num_sampled_frames, self.num_sample_stride)
                sampled_frame_idx_list, sampled_frame_list = func_timeout(
                    VIDEO_READER_TIMEOUT, extract_frames, args=sample_args
                )
            except FunctionTimedOut:
                logger.warning(f"Read {video_path} timeout.")
                return None
            except Exception as e:
                logger.warning(f"Failed to extract frames from video {video_path}. Error is {e}.")
                return None
            
        item = {
            "path": video_path,
            "sampled_frame_idx": sampled_frame_idx_list,
            "sampled_frame": sampled_frame_list,
        }
        if self.text_list is not None:
            item["text"] = self.text_list[index]

        return item

    def __len__(self):
        return len(self.video_path_list)


if __name__ == "__main__":
    video_folder = Path("your_video_folder")
    video_path_list = []
    for ext in ALL_VIDEO_EXT:
        video_path_list += [str(file.relative_to(video_folder)) for file in video_folder.glob(f"*.{ext}")]

    video_dataset = VideoDataset(dataset_inputs={"video_path": video_path_list})
    video_dataloader = DataLoader(
        video_dataset, batch_size=16, num_workers=16, collate_fn=collate_fn
    )
    for idx, batch in enumerate(video_dataloader):
        if len(batch) != 0:
            print(batch["video_path"], batch["sampled_frame_idx"], len(batch["video_path"]))<|MERGE_RESOLUTION|>--- conflicted
+++ resolved
@@ -9,12 +9,8 @@
 from .logger import logger
 from .video_utils import extract_frames
 
-<<<<<<< HEAD
 
 ALL_VIDEO_EXT = set([".mp4", ".webm", ".mkv", ".avi", ".flv", ".mov", ".ts"])
-=======
-ALL_VIDEO_EXT = set(["mp4", "webm", "mkv", "avi", "flv", "mov"])
->>>>>>> 59bb7f01
 VIDEO_READER_TIMEOUT = 300
 
 
